/* ====== CSS VARIABLES ====== */
:root {
  --brand: #6366f1;
  --brand-dark: #4f46e5;
  --ink: #0f172a;
  --ink-muted: #475569;
  --bg: #ffffff;
  --bg-subtle: #f8fafc;
  --bg-subtle-hover: #f1f5f9;
  --border: #e2e8f0;
  --primary: #6366f1;
  --muted: #64748b;
  --accent: #eef2ff;
}

/* ====== Base ====== */
:root{
  --card: #ffffff;
  --ring: rgba(37,99,235,.25);
  --error: #dc2626;
  --error-bg: #fef2f2;
}

*{ box-sizing: border-box; }
html,body{ height:100%; }
body{
  margin:0;
  font: 16px/1.55 system-ui, -apple-system, Segoe UI, Roboto, Arial, sans-serif;
  color:var(--ink);
  background:var(--bg);
}

a{ color:var(--brand); text-decoration: none; }
a:hover{ text-decoration: underline; }

.container{
  width:min(1140px, 92vw);
  margin-inline:auto;
  padding-inline: 4px;
}

/* ====== Topbar ====== */
.topbar{
  position:sticky; top:0; z-index:100;
  background:#fff;
  backdrop-filter: saturate(120%) blur(6px);
  box-shadow: 0 1px 0 rgba(2,8,23,.06);
}
.topbar-inner{
  display:flex; align-items:center; justify-content:space-between;
  min-height:64px;
}
.brand{ display:flex; align-items:center; gap:10px; text-decoration:none; }
.brand-badge{
  display:inline-grid; place-items:center;
  width:36px; height:36px; border-radius:10px;
  font-weight:700; color:#fff; background:linear-gradient(135deg, var(--brand), #0ea5e9);
}
.brand-name{ color:var(--ink); font-weight:700; letter-spacing:.2px; }

.btn{
  appearance:none; border:0; cursor:pointer; text-decoration:none;
  display:inline-flex; align-items:center; justify-content:center;
  gap:.5rem; padding:.75rem 1rem; border-radius:12px; font-weight:600;
  transition:transform .04s ease, box-shadow .2s ease, background .2s ease, color .2s ease, opacity .2s ease;
}
.btn:active{ transform: translateY(1px); }
.btn-cta{
  color:#fff; background: linear-gradient(135deg, var(--brand), var(--brand-2));
  box-shadow: 0 8px 24px rgba(37,99,235,.25);
}
.btn-primary{
  color:#fff; background: var(--brand);
  box-shadow: 0 6px 18px rgba(37,99,235,.25);
}
.btn-ghost{
  color:var(--ink); background:#eef2ff;
}
.btn-ghost:hover{ background:#e2e8ff; }
.btn:focus-visible{ outline:2px solid var(--ring); outline-offset: 2px; }

/* ====== HERO ====== */
.hero{
  position:relative;
  padding: 28px 0 48px;
  background:
    radial-gradient(1200px 500px at 50% -150px, rgba(2,8,23,.08), transparent 60%),
    var(--hero-bg, none) center/cover no-repeat;
}
.hero::after{
  /* soft bottom fade */
  content:""; position:absolute; inset:auto 0 0 0; height:48px;
  background:linear-gradient(180deg, rgba(247,249,251,0), var(--bg));
}

/* two columns */
.hero-grid{
  display:grid; gap:28px; align-items:stretch;
  grid-template-columns: 1.1fr .9fr;
}

/* Card shell */
.hero-card{
  background: var(--card);
  border-radius: 18px;
  box-shadow: 0 10px 30px rgba(2,8,23,.08);
  min-height: 360px;
  height: 100%;
}
.hero-left{
  padding: 28px;
  display:flex; flex-direction:column; justify-content:center;
  gap:16px;
}
.hero-left h1{
  font-size:clamp(2rem, 4vw, 3rem);
  font-weight:800; line-height:1.1;
  margin:0;
}
.hl{ color:var(--brand); }
.lede{
  font-size:1.125rem; line-height:1.5;
  color:var(--muted); margin:0;
}
.hero-actions{
  display:flex; gap:12px; flex-wrap:wrap;
}
.hero-right{
  padding:0; overflow:hidden;
  display:flex; flex-direction:column;
}
.hero-right img{
  width:100%; height:100%; object-fit:cover;
  flex:1;
}
.hero-right figcaption{
  padding:16px; text-align:center;
  color:var(--muted); font-size:14px;
}

/* ====== MAIN ====== */
.main{
  padding:48px 0;
}
.grid-2{
  display:grid; gap:32px;
  grid-template-columns: 1fr 1fr;
}
@media (max-width:768px) {
  .grid-2{ grid-template-columns:1fr; }
}

.card{
  background:var(--card);
  border-radius:16px;
  box-shadow: 0 4px 20px rgba(2,8,23,.06);
  padding:24px;
}
.card-header{
  margin-bottom:16px;
}
.card-header h2{
  margin:0; font-size:1.5rem; font-weight:700;
}

/* ====== FORM ====== */
.form{
  display:flex; flex-direction:column; gap:20px;
}
.field{
  display:flex; flex-direction:column; gap:8px;
}
.field span, .field label{
  font-weight:600; color:var(--ink);
}
.field input, .field textarea{
  appearance:none;
  padding:12px 16px;
  border:2px solid #e2e8f0;
  border-radius:12px;
  font:inherit;
  background:#fff;
  transition:border-color .2s ease, box-shadow .2s ease;
}
.field input:focus, .field textarea:focus{
  outline:none;
  border-color:var(--brand);
  box-shadow:0 0 0 3px var(--ring);
}
.field textarea{
  resize:vertical; min-height:100px;
  font-family:inherit;
}
.field-help{
  font-size:14px; color:var(--muted);
  margin-top:4px;
}

.fields-2{
  display:grid; gap:16px;
  grid-template-columns: 1fr 1fr;
}
@media (max-width:480px) {
  .fields-2{ grid-template-columns:1fr; }
}

.chip{
  display:inline-flex; align-items:center; gap:8px;
  padding:10px 16px;
  border:2px solid #e2e8f0;
  border-radius:999px;
  cursor:pointer;
  transition:all .2s ease;
  background: #fff;
  font-weight: 500;
  position: relative;
}
.chip:hover{ 
  border-color:var(--brand); 
  background:#f8fafc; 
  transform: translateY(-1px);
  box-shadow: 0 2px 8px rgba(37, 99, 235, 0.1);
}
.chip input[type="radio"], .chip input[type="checkbox"]{ 
  display:none; 
}
.chip input[type="radio"]:checked, .chip input[type="checkbox"]:checked { 
  display: none; 
}
.chip:has(input:checked) {
  border-color: var(--brand);
  background: var(--brand);
  color: white;
  box-shadow: 0 4px 12px rgba(37, 99, 235, 0.2);
}

/* Enhanced dietary options layout */
.dietary-options {
  display: grid;
  grid-template-columns: repeat(auto-fit, minmax(140px, 1fr));
  gap: 12px;
  margin-top: 8px;
}

.dietary-options .chip {
  justify-content: center;
  text-align: center;
  min-height: 44px;
}

/* Enhanced style options layout */
fieldset.field {
  border: none;
  padding: 0;
  margin: 0;
}

fieldset.field legend {
  font-weight: 600;
  color: var(--ink);
  margin-bottom: 12px;
  font-size: 14px;
}

fieldset.field .chip {
  margin-right: 12px;
  margin-bottom: 8px;
}

.actions{
  display:flex; gap:12px; flex-wrap:wrap;
  margin-top:8px;
}

/* ====== PREVIEW ====== */
.preview-content{
  min-height:200px;
  padding:20px;
  background:#f8fafc;
  border-radius:12px;
  border:2px dashed #e2e8f0;
}
.preview-content p{ margin:0; }

/* Enhanced preview teaser */
.preview-teaser{
  text-align: center;
  padding: 20px;
}

.preview-teaser h3{
  margin: 0 0 20px 0;
  font-size: 1.5rem;
  color: var(--ink);
}

.preview-stats{
  display: grid;
  grid-template-columns: repeat(auto-fit, minmax(120px, 1fr));
  gap: 16px;
  margin: 20px 0;
}

.stat{
  display: flex;
  flex-direction: column;
  align-items: center;
  padding: 16px;
  background: white;
  border-radius: 12px;
  border: 1px solid #e2e8f0;
}

.stat-label{
  font-size: 12px;
  color: var(--muted);
  text-transform: uppercase;
  letter-spacing: 0.5px;
  margin-bottom: 4px;
}

.stat-value{
  font-size: 18px;
  font-weight: 700;
  color: var(--brand);
}

.preview-description{
  font-size: 16px;
  line-height: 1.6;
  color: var(--muted);
  margin: 20px 0;
  max-width: 600px;
  margin-left: auto;
  margin-right: auto;
}

.preview-features{
  display: flex;
  flex-wrap: wrap;
  gap: 12px;
  justify-content: center;
  margin: 20px 0;
}

.feature{
  display: inline-flex;
  align-items: center;
  gap: 8px;
  padding: 8px 16px;
  background: white;
  border: 1px solid #e2e8f0;
  border-radius: 20px;
  font-size: 14px;
  color: var(--ink);
}

.preview-cta{
  font-size: 18px;
  color: var(--brand);
  margin: 20px 0 0 0;
  padding: 16px;
  background: #f0f9ff;
  border-radius: 12px;
  border: 1px solid #bae6fd;
}

/* Error states */
.error{
  color: var(--error);
  background: var(--error-bg);
  padding: 12px 16px;
  border-radius: 8px;
  border: 1px solid var(--error);
  margin: 8px 0;
}

.loading{
  display:flex; flex-direction:column; align-items:center; gap:16px;
  padding:40px 20px;
  text-align:center;
}
.spinner{
  width:40px; height:40px;
  border:4px solid #e2e8f0;
  border-top:4px solid var(--brand);
  border-radius:50%;
  animation:spin 1s linear infinite;
}
@keyframes spin{
  0% { transform:rotate(0deg); }
  100% { transform:rotate(360deg); }
}

/* User Menu */
.user-menu {
  background: var(--bg);
  border: 1px solid var(--border);
  border-radius: 8px;
  box-shadow: 0 4px 24px rgba(0, 0, 0, 0.15);
  min-width: 280px;
  overflow: hidden;
}

.user-menu-header {
  display: flex;
  align-items: center;
  gap: 12px;
  padding: 16px;
  border-bottom: 1px solid var(--border);
  background: var(--bg-subtle);
}

.user-avatar {
  width: 40px;
  height: 40px;
  border-radius: 50%;
  object-fit: cover;
}

.user-name {
  font-weight: 600;
  color: var(--ink);
  font-size: 0.875rem;
}

.user-email {
  color: var(--ink-muted);
  font-size: 0.75rem;
}

.user-menu-actions {
  padding: 8px;
}

.menu-item {
  display: block;
  width: 100%;
  padding: 8px 12px;
  border: none;
  background: none;
  text-align: left;
  cursor: pointer;
  border-radius: 6px;
  font-size: 0.875rem;
  color: var(--ink);
  transition: background-color 0.2s ease;
}

.menu-item:hover {
  background: var(--bg-subtle);
}

/* ====== AFFILIATE LINKS ====== */
.affiliate-links{
  margin-top: 20px;
  padding-top: 20px;
  border-top: 1px solid #e2e8f0;
}

.affiliate-links h4{
  margin: 0 0 16px 0;
  font-size: 1.1rem;
  color: var(--ink);
}

.affiliate-links .btn{
  font-size: 14px;
  padding: 8px 16px;
}

/* ====== FOOTER ====== */
.footer{
  padding:48px 0 24px;
  text-align:center;
  border-top:1px solid #e2e8f0;
  background:#fff;
  box-shadow: 0 -1px 3px rgba(0, 0, 0, 0.05);
}

.footer-content{ 
  display:grid; 
  grid-template-columns: repeat(3, minmax(0,1fr)); 
  gap: 32px; 
  margin-bottom: 24px; 
  max-width: 1200px;
  margin-left: auto;
  margin-right: auto;
  padding: 0 24px;
}

.footer-section h4{ 
  margin:0 0 16px 0; 
  font-size: 1.1rem; 
  color: var(--ink);
  font-weight: 600;
}

.footer-section p {
  margin: 0 0 12px 0;
  color: var(--muted);
  line-height: 1.5;
}

.footer-section a{ 
  display: block;
  font-size: 0.9rem; 
  margin-bottom: 8px;
  color: var(--muted);
  text-decoration: none;
  transition: color 0.2s ease;
}

.footer-section a:hover {
  color: var(--brand);
}

/* Referral display styles */
.referral-display {
  background: #f8fafc;
  border: 1px solid #e2e8f0;
  border-radius: 8px;
  padding: 12px;
  margin-top: 12px;
  text-align: center;
}

.referral-label {
  display: block;
  font-size: 0.8rem;
  color: var(--muted);
  margin-bottom: 4px;
  text-transform: uppercase;
  letter-spacing: 0.5px;
}

.referral-code {
  display: block;
  font-family: 'Courier New', monospace;
  font-size: 1.1rem;
  font-weight: 700;
  color: var(--brand);
  background: white;
  padding: 8px 12px;
  border-radius: 6px;
  border: 2px solid #e2e8f0;
  margin: 8px 0;
  letter-spacing: 1px;
}

.referral-display .btn {
  font-size: 0.8rem;
  padding: 6px 12px;
  margin-top: 8px;
}

.footer .muted.small {
  color: var(--muted);
  font-size: 0.85rem;
  border-top: 1px solid #e2e8f0;
  padding-top: 16px;
  margin-top: 16px;
}

/* ====== MARKDOWN ====== */
.markdown{
  font-family:system-ui, -apple-system, Segoe UI, Roboto, Arial, sans-serif;
  line-height:1.6;
}
.markdown h1, .markdown h2, .markdown h3{
  margin:24px 0 16px 0;
  font-weight:700;
}
.markdown h1{ font-size:1.75rem; }
.markdown h2{ font-size:1.5rem; }
.markdown h3{ font-size:1.25rem; }
.markdown p{ margin:16px 0; }
.markdown ul, .markdown ol{ margin:16px 0; padding-left:24px; }
.markdown li{ margin:8px 0; }
.markdown a{ color:var(--brand); text-decoration:underline; }
.markdown img{ max-width:100%; height:auto; border-radius:8px; margin:16px 0; }

/* Enhanced Form Styles */
.travelers-input {
  display: flex;
  gap: 16px;
}

.traveler-type {
  flex: 1;
  display: flex;
  flex-direction: column;
  gap: 4px;
}

.traveler-type label {
  font-size: 0.875rem;
  color: var(--ink-muted);
  font-weight: 500;
}

.ages-container {
  display: grid;
  grid-template-columns: repeat(auto-fit, minmax(80px, 1fr));
  gap: 8px;
  margin-top: 8px;
}

.age-input {
  display: flex;
  flex-direction: column;
  gap: 4px;
}

.age-input label {
  font-size: 0.75rem;
  color: var(--ink-muted);
}

.age-input input {
  padding: 6px 8px;
  border: 1px solid var(--border);
  border-radius: 6px;
  font-size: 0.875rem;
}

.date-flexibility {
  display: flex;
  gap: 16px;
  margin-top: 8px;
}

.dietary-options {
  display: grid;
  grid-template-columns: repeat(auto-fit, minmax(120px, 1fr));
  gap: 8px;
  margin-top: 8px;
}

.file-upload input[type="file"] {
  padding: 12px;
  border: 2px dashed var(--border);
  border-radius: 8px;
  background: var(--bg-subtle);
  cursor: pointer;
  transition: all 0.2s ease;
}

.file-upload input[type="file"]:hover {
  border-color: var(--primary);
  background: var(--bg-subtle-hover);
}

/* Analytics Panel */
.analytics-panel {
  position: fixed;
  top: 0;
  right: 0;
  width: 400px;
  height: 100vh;
  background: var(--bg);
  border-left: 1px solid var(--border);
  box-shadow: -4px 0 24px rgba(0, 0, 0, 0.1);
  z-index: 1000;
  overflow-y: auto;
  transform: translateX(100%);
  transition: transform 0.3s ease;
}

.analytics-panel.show {
  transform: translateX(0);
}

.analytics-header {
  display: flex;
  justify-content: space-between;
  align-items: center;
  padding: 20px;
  border-bottom: 1px solid var(--border);
}

.analytics-header h3 {
  margin: 0;
  color: var(--ink);
}

.analytics-content {
  padding: 20px;
}

.analytics-grid {
  display: grid;
  grid-template-columns: 1fr 1fr;
  gap: 16px;
  margin-bottom: 24px;
}

.metric-card {
  background: var(--bg-subtle);
  padding: 16px;
  border-radius: 8px;
  text-align: center;
}

.metric-card h4 {
  margin: 0 0 8px 0;
  font-size: 0.875rem;
  color: var(--ink-muted);
  font-weight: 500;
}

.metric-value {
  font-size: 1.5rem;
  font-weight: 700;
  color: var(--primary);
}

.analytics-charts {
  display: flex;
  flex-direction: column;
  gap: 24px;
}

.chart-container h4 {
  margin: 0 0 12px 0;
  font-size: 1rem;
  color: var(--ink);
}

.chart {
  height: 200px;
  background: var(--bg-subtle);
  border-radius: 8px;
  display: flex;
  align-items: center;
  justify-content: center;
  color: var(--ink-muted);
  font-size: 0.875rem;
}

/* Enhanced Footer */
.footer-content {
  display: grid;
  grid-template-columns: repeat(auto-fit, minmax(200px, 1fr));
  gap: 32px;
  margin-bottom: 24px;
}

.footer-section h4 {
  margin: 0 0 12px 0;
  color: var(--ink);
  font-size: 1rem;
}

.footer-section p {
  margin: 0 0 8px 0;
  color: var(--ink-muted);
  font-size: 0.875rem;
}

.footer-section a {
  display: block;
  color: var(--ink-muted);
  text-decoration: none;
  font-size: 0.875rem;
  margin-bottom: 6px;
  transition: color 0.2s ease;
}

.footer-section a:hover {
  color: var(--primary);
}

/* Topbar Actions */
.topbar-actions {
  display: flex;
  gap: 12px;
  align-items: center;
}

/* Responsive adjustments */
@media (max-width: 768px) {
  .hero-grid, .grid-2{
    grid-template-columns: 1fr;
  }
  .hero-left{ min-height: 340px; }
  .hero-right{ min-height: 320px; }
  .actions{
    flex-direction: column;
  }
  .actions .btn{
    width: 100%;
  }
<<<<<<< HEAD
  .travelers-input {
    flex-direction: column;
    gap: 12px;
  }
  
  .dietary-options {
    grid-template-columns: 1fr 1fr;
  }
  
  .analytics-panel {
    width: 100%;
  }
  
  .footer-content {
    grid-template-columns: 1fr;
    gap: 24px;
  }
}

/* Hidden utility */
.hidden {
  display: none !important;
}

/* Cookie Consent Banner */
.cookie-banner {
  position: fixed;
  bottom: 0;
  left: 0;
  right: 0;
  background: var(--bg);
  border-top: 1px solid var(--border);
  box-shadow: 0 -4px 24px rgba(0, 0, 0, 0.1);
  z-index: 1000;
  padding: 16px 0;
  transform: translateY(100%);
  transition: transform 0.3s ease;
}

.cookie-banner.show {
  transform: translateY(0);
}

.cookie-content {
  display: flex;
  align-items: center;
  justify-content: space-between;
  gap: 24px;
  max-width: 1200px;
  margin: 0 auto;
  padding: 0 20px;
}

.cookie-text p {
  margin: 0 0 8px 0;
  font-size: 0.875rem;
  color: var(--ink);
}

.cookie-text p:last-child {
  margin-bottom: 0;
}

.cookie-links {
  font-size: 0.75rem;
}

.cookie-links a {
  color: var(--primary);
  text-decoration: none;
}

.cookie-links a:hover {
  text-decoration: underline;
}

.cookie-actions {
  display: flex;
  gap: 12px;
  flex-shrink: 0;
}

@media (max-width: 768px) {
  .cookie-content {
    flex-direction: column;
    gap: 16px;
    text-align: center;
  }
  
  .cookie-actions {
    width: 100%;
    justify-content: center;
  }
}

/* Enhanced Markdown Styles for Legal Pages */
.markdown h1 {
  font-size: 2rem;
  font-weight: 700;
  color: var(--ink);
  margin: 0 0 1rem 0;
  line-height: 1.2;
}

.markdown h2 {
  font-size: 1.5rem;
  font-weight: 600;
  color: var(--ink);
  margin: 2rem 0 1rem 0;
  padding-top: 1rem;
  border-top: 1px solid var(--border);
}

.markdown h3 {
  font-size: 1.25rem;
  font-weight: 600;
  color: var(--ink);
  margin: 1.5rem 0 0.75rem 0;
}

.markdown p {
  margin: 0 0 1rem 0;
  line-height: 1.6;
  color: var(--ink);
}

.markdown ul {
  margin: 1rem 0;
  padding-left: 1.5rem;
}

.markdown li {
  margin: 0.5rem 0;
  line-height: 1.6;
  color: var(--ink);
}

.markdown strong {
  font-weight: 600;
  color: var(--ink);
}

.markdown a {
  color: var(--primary);
  text-decoration: none;
}

.markdown a:hover {
  text-decoration: underline;
}

/* Contact Page Styles */
.contact-content {
  display: grid;
  grid-template-columns: 1fr 1fr;
  gap: 48px;
  margin-top: 24px;
}

.contact-info h2 {
  margin: 0 0 16px 0;
  color: var(--ink);
}

.contact-info p {
  margin: 0 0 24px 0;
  color: var(--ink-muted);
  line-height: 1.6;
}

.contact-methods {
  display: flex;
  flex-direction: column;
  gap: 24px;
}

.contact-method h3 {
  margin: 0 0 12px 0;
  color: var(--ink);
  font-size: 1.1rem;
}

.contact-method p {
  margin: 0 0 8px 0;
  font-size: 0.875rem;
}

.contact-method p:last-child {
  margin-bottom: 0;
}

.contact-form h2 {
  margin: 0 0 24px 0;
  color: var(--ink);
}

.contact-form .form {
  margin-top: 0;
}

.contact-form .field {
  margin-bottom: 20px;
}

.contact-form select {
  width: 100%;
  padding: 12px;
  border: 1px solid var(--border);
  border-radius: 8px;
  font-size: 1rem;
  background: var(--bg);
  color: var(--ink);
}

.contact-form select:focus {
  outline: none;
  border-color: var(--primary);
  box-shadow: 0 0 0 3px rgba(99, 102, 241, 0.1);
}

@media (max-width: 768px) {
  .contact-content {
    grid-template-columns: 1fr;
    gap: 32px;
  }
=======
  
  /* Footer mobile improvements */
  .footer-content{ 
    grid-template-columns: 1fr; 
    gap: 24px; 
    text-align: center;
  }
  
  .footer-section {
    padding: 0 16px;
  }
  
  .referral-display {
    margin: 12px 8px 0 8px;
  }
  
  /* Form mobile improvements */
  .dietary-options {
    grid-template-columns: repeat(auto-fit, minmax(120px, 1fr));
    gap: 8px;
  }
  
  .dietary-options .chip {
    font-size: 0.85rem;
    padding: 8px 12px;
  }
  
  fieldset.field .chip {
    margin-right: 8px;
    margin-bottom: 6px;
    font-size: 0.85rem;
    padding: 8px 12px;
  }
}

@media (max-width: 480px) {
  .hero-grid, .grid-2{
    grid-template-columns: 1fr;
  }
  .hero-left{ min-height: 340px; }
  .hero-right{ min-height: 320px; }
  .actions{
    flex-direction: column;
  }
  .actions .btn{
    width: 100%;
  }
  
  .dietary-options {
    grid-template-columns: 1fr;
  }
  
  fieldset.field .chip {
    display: block;
    margin-right: 0;
    margin-bottom: 8px;
    text-align: center;
  }
  
  .container {
    padding: 0 16px;
  }
}

/* Footer refinement - removed duplicate styles */

/* Cookie banner refinement */
.cookie-banner{ padding: 8px 0; }
.cookie-content{ max-width: 960px; }
.cookie-text p{ margin: 0; line-height: 1.4; }
.cookie-actions .btn{ padding: 6px 10px; font-size: 0.85rem; }

/* Inputs alignment */
.fields-2 > .field .fields-2{ grid-template-columns: 1fr 140px; align-items: center; }
#currency{ height: 44px; border:1px solid var(--border); border-radius:8px; background: var(--bg); }

@media (max-width: 768px){
  .footer-content{ grid-template-columns: 1fr; gap: 12px; }
  .cookie-content{ padding: 0 12px; }
  .cookie-actions{ width:100%; justify-content:center; }
  .fields-2 > .field .fields-2{ grid-template-columns: 1fr 1fr; }
>>>>>>> f78d4b22
}<|MERGE_RESOLUTION|>--- conflicted
+++ resolved
@@ -1,21 +1,11 @@
-/* ====== CSS VARIABLES ====== */
-:root {
-  --brand: #6366f1;
-  --brand-dark: #4f46e5;
-  --ink: #0f172a;
-  --ink-muted: #475569;
-  --bg: #ffffff;
-  --bg-subtle: #f8fafc;
-  --bg-subtle-hover: #f1f5f9;
-  --border: #e2e8f0;
-  --primary: #6366f1;
-  --muted: #64748b;
-  --accent: #eef2ff;
-}
-
 /* ====== Base ====== */
 :root{
+  --bg: #f7f9fb;
   --card: #ffffff;
+  --ink: #0f172a;
+  --muted: #475569;
+  --brand: #2563eb;
+  --brand-2: #22c55e;
   --ring: rgba(37,99,235,.25);
   --error: #dc2626;
   --error-bg: #fef2f2;
@@ -392,64 +382,7 @@
   100% { transform:rotate(360deg); }
 }
 
-/* User Menu */
-.user-menu {
-  background: var(--bg);
-  border: 1px solid var(--border);
-  border-radius: 8px;
-  box-shadow: 0 4px 24px rgba(0, 0, 0, 0.15);
-  min-width: 280px;
-  overflow: hidden;
-}
-
-.user-menu-header {
-  display: flex;
-  align-items: center;
-  gap: 12px;
-  padding: 16px;
-  border-bottom: 1px solid var(--border);
-  background: var(--bg-subtle);
-}
-
-.user-avatar {
-  width: 40px;
-  height: 40px;
-  border-radius: 50%;
-  object-fit: cover;
-}
-
-.user-name {
-  font-weight: 600;
-  color: var(--ink);
-  font-size: 0.875rem;
-}
-
-.user-email {
-  color: var(--ink-muted);
-  font-size: 0.75rem;
-}
-
-.user-menu-actions {
-  padding: 8px;
-}
-
-.menu-item {
-  display: block;
-  width: 100%;
-  padding: 8px 12px;
-  border: none;
-  background: none;
-  text-align: left;
-  cursor: pointer;
-  border-radius: 6px;
-  font-size: 0.875rem;
-  color: var(--ink);
-  transition: background-color 0.2s ease;
-}
-
-.menu-item:hover {
-  background: var(--bg-subtle);
-}
+.hidden{ display:none !important; }
 
 /* ====== AFFILIATE LINKS ====== */
 .affiliate-links{
@@ -580,205 +513,7 @@
 .markdown a{ color:var(--brand); text-decoration:underline; }
 .markdown img{ max-width:100%; height:auto; border-radius:8px; margin:16px 0; }
 
-/* Enhanced Form Styles */
-.travelers-input {
-  display: flex;
-  gap: 16px;
-}
-
-.traveler-type {
-  flex: 1;
-  display: flex;
-  flex-direction: column;
-  gap: 4px;
-}
-
-.traveler-type label {
-  font-size: 0.875rem;
-  color: var(--ink-muted);
-  font-weight: 500;
-}
-
-.ages-container {
-  display: grid;
-  grid-template-columns: repeat(auto-fit, minmax(80px, 1fr));
-  gap: 8px;
-  margin-top: 8px;
-}
-
-.age-input {
-  display: flex;
-  flex-direction: column;
-  gap: 4px;
-}
-
-.age-input label {
-  font-size: 0.75rem;
-  color: var(--ink-muted);
-}
-
-.age-input input {
-  padding: 6px 8px;
-  border: 1px solid var(--border);
-  border-radius: 6px;
-  font-size: 0.875rem;
-}
-
-.date-flexibility {
-  display: flex;
-  gap: 16px;
-  margin-top: 8px;
-}
-
-.dietary-options {
-  display: grid;
-  grid-template-columns: repeat(auto-fit, minmax(120px, 1fr));
-  gap: 8px;
-  margin-top: 8px;
-}
-
-.file-upload input[type="file"] {
-  padding: 12px;
-  border: 2px dashed var(--border);
-  border-radius: 8px;
-  background: var(--bg-subtle);
-  cursor: pointer;
-  transition: all 0.2s ease;
-}
-
-.file-upload input[type="file"]:hover {
-  border-color: var(--primary);
-  background: var(--bg-subtle-hover);
-}
-
-/* Analytics Panel */
-.analytics-panel {
-  position: fixed;
-  top: 0;
-  right: 0;
-  width: 400px;
-  height: 100vh;
-  background: var(--bg);
-  border-left: 1px solid var(--border);
-  box-shadow: -4px 0 24px rgba(0, 0, 0, 0.1);
-  z-index: 1000;
-  overflow-y: auto;
-  transform: translateX(100%);
-  transition: transform 0.3s ease;
-}
-
-.analytics-panel.show {
-  transform: translateX(0);
-}
-
-.analytics-header {
-  display: flex;
-  justify-content: space-between;
-  align-items: center;
-  padding: 20px;
-  border-bottom: 1px solid var(--border);
-}
-
-.analytics-header h3 {
-  margin: 0;
-  color: var(--ink);
-}
-
-.analytics-content {
-  padding: 20px;
-}
-
-.analytics-grid {
-  display: grid;
-  grid-template-columns: 1fr 1fr;
-  gap: 16px;
-  margin-bottom: 24px;
-}
-
-.metric-card {
-  background: var(--bg-subtle);
-  padding: 16px;
-  border-radius: 8px;
-  text-align: center;
-}
-
-.metric-card h4 {
-  margin: 0 0 8px 0;
-  font-size: 0.875rem;
-  color: var(--ink-muted);
-  font-weight: 500;
-}
-
-.metric-value {
-  font-size: 1.5rem;
-  font-weight: 700;
-  color: var(--primary);
-}
-
-.analytics-charts {
-  display: flex;
-  flex-direction: column;
-  gap: 24px;
-}
-
-.chart-container h4 {
-  margin: 0 0 12px 0;
-  font-size: 1rem;
-  color: var(--ink);
-}
-
-.chart {
-  height: 200px;
-  background: var(--bg-subtle);
-  border-radius: 8px;
-  display: flex;
-  align-items: center;
-  justify-content: center;
-  color: var(--ink-muted);
-  font-size: 0.875rem;
-}
-
-/* Enhanced Footer */
-.footer-content {
-  display: grid;
-  grid-template-columns: repeat(auto-fit, minmax(200px, 1fr));
-  gap: 32px;
-  margin-bottom: 24px;
-}
-
-.footer-section h4 {
-  margin: 0 0 12px 0;
-  color: var(--ink);
-  font-size: 1rem;
-}
-
-.footer-section p {
-  margin: 0 0 8px 0;
-  color: var(--ink-muted);
-  font-size: 0.875rem;
-}
-
-.footer-section a {
-  display: block;
-  color: var(--ink-muted);
-  text-decoration: none;
-  font-size: 0.875rem;
-  margin-bottom: 6px;
-  transition: color 0.2s ease;
-}
-
-.footer-section a:hover {
-  color: var(--primary);
-}
-
-/* Topbar Actions */
-.topbar-actions {
-  display: flex;
-  gap: 12px;
-  align-items: center;
-}
-
-/* Responsive adjustments */
+/* ====== RESPONSIVE ====== */
 @media (max-width: 768px) {
   .hero-grid, .grid-2{
     grid-template-columns: 1fr;
@@ -791,233 +526,6 @@
   .actions .btn{
     width: 100%;
   }
-<<<<<<< HEAD
-  .travelers-input {
-    flex-direction: column;
-    gap: 12px;
-  }
-  
-  .dietary-options {
-    grid-template-columns: 1fr 1fr;
-  }
-  
-  .analytics-panel {
-    width: 100%;
-  }
-  
-  .footer-content {
-    grid-template-columns: 1fr;
-    gap: 24px;
-  }
-}
-
-/* Hidden utility */
-.hidden {
-  display: none !important;
-}
-
-/* Cookie Consent Banner */
-.cookie-banner {
-  position: fixed;
-  bottom: 0;
-  left: 0;
-  right: 0;
-  background: var(--bg);
-  border-top: 1px solid var(--border);
-  box-shadow: 0 -4px 24px rgba(0, 0, 0, 0.1);
-  z-index: 1000;
-  padding: 16px 0;
-  transform: translateY(100%);
-  transition: transform 0.3s ease;
-}
-
-.cookie-banner.show {
-  transform: translateY(0);
-}
-
-.cookie-content {
-  display: flex;
-  align-items: center;
-  justify-content: space-between;
-  gap: 24px;
-  max-width: 1200px;
-  margin: 0 auto;
-  padding: 0 20px;
-}
-
-.cookie-text p {
-  margin: 0 0 8px 0;
-  font-size: 0.875rem;
-  color: var(--ink);
-}
-
-.cookie-text p:last-child {
-  margin-bottom: 0;
-}
-
-.cookie-links {
-  font-size: 0.75rem;
-}
-
-.cookie-links a {
-  color: var(--primary);
-  text-decoration: none;
-}
-
-.cookie-links a:hover {
-  text-decoration: underline;
-}
-
-.cookie-actions {
-  display: flex;
-  gap: 12px;
-  flex-shrink: 0;
-}
-
-@media (max-width: 768px) {
-  .cookie-content {
-    flex-direction: column;
-    gap: 16px;
-    text-align: center;
-  }
-  
-  .cookie-actions {
-    width: 100%;
-    justify-content: center;
-  }
-}
-
-/* Enhanced Markdown Styles for Legal Pages */
-.markdown h1 {
-  font-size: 2rem;
-  font-weight: 700;
-  color: var(--ink);
-  margin: 0 0 1rem 0;
-  line-height: 1.2;
-}
-
-.markdown h2 {
-  font-size: 1.5rem;
-  font-weight: 600;
-  color: var(--ink);
-  margin: 2rem 0 1rem 0;
-  padding-top: 1rem;
-  border-top: 1px solid var(--border);
-}
-
-.markdown h3 {
-  font-size: 1.25rem;
-  font-weight: 600;
-  color: var(--ink);
-  margin: 1.5rem 0 0.75rem 0;
-}
-
-.markdown p {
-  margin: 0 0 1rem 0;
-  line-height: 1.6;
-  color: var(--ink);
-}
-
-.markdown ul {
-  margin: 1rem 0;
-  padding-left: 1.5rem;
-}
-
-.markdown li {
-  margin: 0.5rem 0;
-  line-height: 1.6;
-  color: var(--ink);
-}
-
-.markdown strong {
-  font-weight: 600;
-  color: var(--ink);
-}
-
-.markdown a {
-  color: var(--primary);
-  text-decoration: none;
-}
-
-.markdown a:hover {
-  text-decoration: underline;
-}
-
-/* Contact Page Styles */
-.contact-content {
-  display: grid;
-  grid-template-columns: 1fr 1fr;
-  gap: 48px;
-  margin-top: 24px;
-}
-
-.contact-info h2 {
-  margin: 0 0 16px 0;
-  color: var(--ink);
-}
-
-.contact-info p {
-  margin: 0 0 24px 0;
-  color: var(--ink-muted);
-  line-height: 1.6;
-}
-
-.contact-methods {
-  display: flex;
-  flex-direction: column;
-  gap: 24px;
-}
-
-.contact-method h3 {
-  margin: 0 0 12px 0;
-  color: var(--ink);
-  font-size: 1.1rem;
-}
-
-.contact-method p {
-  margin: 0 0 8px 0;
-  font-size: 0.875rem;
-}
-
-.contact-method p:last-child {
-  margin-bottom: 0;
-}
-
-.contact-form h2 {
-  margin: 0 0 24px 0;
-  color: var(--ink);
-}
-
-.contact-form .form {
-  margin-top: 0;
-}
-
-.contact-form .field {
-  margin-bottom: 20px;
-}
-
-.contact-form select {
-  width: 100%;
-  padding: 12px;
-  border: 1px solid var(--border);
-  border-radius: 8px;
-  font-size: 1rem;
-  background: var(--bg);
-  color: var(--ink);
-}
-
-.contact-form select:focus {
-  outline: none;
-  border-color: var(--primary);
-  box-shadow: 0 0 0 3px rgba(99, 102, 241, 0.1);
-}
-
-@media (max-width: 768px) {
-  .contact-content {
-    grid-template-columns: 1fr;
-    gap: 32px;
-  }
-=======
   
   /* Footer mobile improvements */
   .footer-content{ 
@@ -1099,5 +607,4 @@
   .cookie-content{ padding: 0 12px; }
   .cookie-actions{ width:100%; justify-content:center; }
   .fields-2 > .field .fields-2{ grid-template-columns: 1fr 1fr; }
->>>>>>> f78d4b22
 }