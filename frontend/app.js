// app.js — Enhanced Wayzo trip planner with Google OAuth, analytics, and advanced features

(function () {
  const $ = (sel) => document.querySelector(sel);
  const $$ = (sel) => document.querySelectorAll(sel);
<<<<<<< HEAD

  // Global state
  let currentUser = null;
  let analyticsData = {
    totalPlans: 0,
    todayPlans: 0,
    affiliateClicks: 0,
    conversionRate: 0,
    destinations: {},
    revenue: {}
  };
=======
>>>>>>> f78d4b22

  // Form elements
  const form = $('#tripForm');
  const previewEl = $('#preview');
  const loadingEl = $('#loading');
  const pdfBtn = $('#pdfBtn');
  const icsBtn = $('#icsBtn');
  const fullPlanBtn = $('#fullPlanBtn');
  const saveBtn = $('#saveBtn');
  const loginBtn = $('#loginBtn');
<<<<<<< HEAD
  const analyticsPanel = $('#analyticsPanel');
  const closeAnalytics = $('#closeAnalytics');
=======
>>>>>>> f78d4b22

  if (!form || !previewEl) return; // nothing to wire up

  const show = (el) => el && el.classList.remove('hidden');
  const hide = (el) => el && el.classList.add('hidden');
  const toggle = (el) => el && el.classList.toggle('hidden');

  // Google OAuth Configuration
  const GOOGLE_CLIENT_ID = '895305213685-espndkeltc09u250gvtj6jncqp149jpo.apps.googleusercontent.com';
  
  // Initialize Google OAuth
  const initializeGoogleAuth = () => {
    if (typeof google !== 'undefined' && google.accounts) {
      google.accounts.id.initialize({
        client_id: GOOGLE_CLIENT_ID,
        callback: handleGoogleSignIn
      });
      
      google.accounts.id.renderButton(loginBtn, {
        theme: 'outline',
        size: 'medium',
        text: 'signin_with'
      });
    }
  };

  // Handle Google sign in
  const handleGoogleSignIn = (response) => {
    const credential = response.credential;
    const payload = JSON.parse(atob(credential.split('.')[1]));
    
    currentUser = {
      id: payload.sub,
      email: payload.email,
      name: payload.name,
      picture: payload.picture
    };
    
    // Update UI
    loginBtn.textContent = currentUser.name;
    loginBtn.onclick = showUserMenu;
    
    // Save user data
    localStorage.setItem('wayzo_user', JSON.stringify(currentUser));
    
    // Track sign in
    trackEvent('user_signin', { method: 'google' });
  };

<<<<<<< HEAD
  // Show user menu
  const showUserMenu = () => {
    const menu = document.createElement('div');
    menu.className = 'user-menu';
    menu.innerHTML = `
      <div class="user-menu-header">
        <img src="${currentUser.picture}" alt="${currentUser.name}" class="user-avatar" />
        <div>
          <div class="user-name">${currentUser.name}</div>
          <div class="user-email">${currentUser.email}</div>
        </div>
      </div>
      <div class="user-menu-actions">
        <button onclick="showAnalytics()" class="menu-item">Analytics</button>
        <button onclick="signOut()" class="menu-item">Sign Out</button>
      </div>
    `;
    
    // Position and show menu
    const rect = loginBtn.getBoundingClientRect();
    menu.style.position = 'absolute';
    menu.style.top = `${rect.bottom + 8}px`;
    menu.style.right = '20px';
    menu.style.zIndex = '1000';
    
    document.body.appendChild(menu);
    
    // Close on outside click
    setTimeout(() => {
      document.addEventListener('click', () => {
        if (document.body.contains(menu)) {
          document.body.removeChild(menu);
        }
      }, { once: true });
    }, 100);
  };

  // Sign out
  const signOut = () => {
    currentUser = null;
    localStorage.removeItem('wayzo_user');
    loginBtn.textContent = 'Sign In';
    loginBtn.onclick = () => google.accounts.id.prompt();
    hide(analyticsPanel);
  };

  // Enhanced form reading with all new fields
=======
  // No-op safe helpers (overridden if SDKs loaded)
  const trackEvent = (event, data = {}) => {
    try {
      fetch('/api/track', { method: 'POST', headers: { 'Content-Type': 'application/json' }, body: JSON.stringify({ event, ...data, timestamp: new Date().toISOString() }) }).catch(() => {});
    } catch (_) {}
  };
  const initializeGoogleAuth = () => {};
  const ensureLoginVisible = () => { if (loginBtn) loginBtn.classList.add('btn-primary'); };
  const showUserMenu = () => {};
  const detectUserLocation = async () => {};
  const initializeCookieConsent = () => {};

  // Enhanced form reading with professional brief
>>>>>>> f78d4b22
  const readForm = () => {
    const data = Object.fromEntries(new FormData(form).entries());
    
    // Parse numbers
    data.adults = Number(data.adults || 2);
    data.children = Number(data.children || 0);
    data.budget = Number(data.budget || 0);
    data.duration = Number(data.duration || 5);
<<<<<<< HEAD
    
    // Handle date modes
    if (data.dateMode === 'flexible') {
      data.flexibleDates = {
        month: data.travelMonth,
        duration: data.duration
      };
      delete data.start;
      delete data.end;
    }
    
    // Handle children ages
    if (data.children > 0) {
      data.childrenAges = [];
      $$('.age-input input').forEach(input => {
        if (input.value) {
          data.childrenAges.push(Number(input.value));
        }
      });
    }
    
    // Handle dietary preferences
    if (data.dietary) {
      data.dietary = Array.isArray(data.dietary) ? data.dietary : [data.dietary];
      data.dietary = data.dietary.filter(d => d !== 'none');
    }
    
    // Handle file uploads
    const fileInput = $('#planFiles');
    if (fileInput.files.length > 0) {
      data.uploadedFiles = Array.from(fileInput.files).map(file => ({
        name: file.name,
        size: file.size,
        type: file.type
      }));
    }
    
    // Clean up brief text
    if (data.brief) {
      data.brief = data.brief.trim();
      if (data.brief) {
        data.professional_brief = data.brief;
      }
=======
    data.currency = data.currency || 'USD';
    
    if (data.dateMode === 'flexible') {
      data.flexibleDates = { month: data.travelMonth, duration: data.duration };
      delete data.start; delete data.end;
    }
    
    if (data.children > 0) {
      data.childrenAges = [];
      $$('.age-input input').forEach(input => { if (input.value) data.childrenAges.push(Number(input.value)); });
    }
    
    if (data.dietary) {
      data.dietary = Array.isArray(data.dietary) ? data.dietary : [data.dietary];
      data.dietary = data.dietary.filter(d => d !== 'none');
    }
    
    const fileInput = $('#planFiles');
    if (fileInput && fileInput.files && fileInput.files.length > 0) {
      data.uploadedFiles = Array.from(fileInput.files).map(file => ({ name: file.name, size: file.size, type: file.type }));
    }
    
    if (data.brief) {
      data.brief = data.brief.trim();
      if (data.brief) data.professional_brief = data.brief;
    }
    
    // Handle referral code
    if (data.referralCode) {
      data.referralCode = data.referralCode.trim().toUpperCase();
      // Track referral usage
      trackEvent('referral_used', { code: data.referralCode });
>>>>>>> f78d4b22
    }
    
    return data;
  };

<<<<<<< HEAD
  // Dynamic children ages handling
  const setupChildrenAges = () => {
    const childrenInput = $('#children');
    const agesContainer = $('#childrenAges');
    const agesInputs = $('#agesContainer');
    
    const updateAges = () => {
      const count = Number(childrenInput.value) || 0;
      agesInputs.innerHTML = '';
      
      if (count > 0) {
        show(agesContainer);
        for (let i = 0; i < count; i++) {
          const ageDiv = document.createElement('div');
          ageDiv.className = 'age-input';
          ageDiv.innerHTML = `
            <label>Child ${i + 1}</label>
            <input type="number" min="1" max="17" placeholder="Age" />
          `;
          agesInputs.appendChild(ageDiv);
        }
      } else {
        hide(agesContainer);
      }
    };
    
    childrenInput.addEventListener('change', updateAges);
    updateAges(); // Initial setup
  };

  // Date mode handling
  const setupDateModes = () => {
    const dateModeInputs = $$('input[name="dateMode"]');
    const exactDates = $('#exactDates');
    const flexibleDates = $('#flexibleDates');
    
    const updateDateFields = () => {
      const mode = document.querySelector('input[name="dateMode"]:checked').value;
      if (mode === 'exact') {
        show(exactDates);
        hide(flexibleDates);
      } else {
        hide(exactDates);
        show(flexibleDates);
      }
    };
    
    dateModeInputs.forEach(input => {
      input.addEventListener('change', updateDateFields);
    });
    
    updateDateFields(); // Initial setup
=======
  // Ensure radio click toggles reliably
  const setupDateModes = () => {
    const exactDates = $('#exactDates');
    const flexibleDates = $('#flexibleDates');
    const radios = $$('input[name="dateMode"]');
    const update = () => {
      const mode = (document.querySelector('input[name="dateMode"]:checked') || { value: 'exact' }).value;
      if (mode === 'exact') { show(exactDates); hide(flexibleDates); } else { hide(exactDates); show(flexibleDates); }
    };
    radios.forEach(r => { r.addEventListener('change', update); r.addEventListener('click', update); });
    update();
>>>>>>> f78d4b22
  };

  // Set affiliate links for the destination
  const setAffiliates = (dest) => {
    const q = encodeURIComponent(dest || '');
    const set = (id, url) => { 
      const a = $(id); 
      if (a) a.href = url; 
    };
    
    // Set affiliate links (these will be added to the UI later)
    const affiliateLinks = {
      flights: `https://www.kayak.com/flights?search=${q}`,
      hotels: `https://www.booking.com/searchresults.html?ss=${q}`,
      activities: `https://www.getyourguide.com/s/?q=${q}`,
      cars: `https://www.rentalcars.com/SearchResults.do?destination=${q}`,
      reviews: `https://www.tripadvisor.com/Search?q=${q}`
    };
    
    return affiliateLinks;
  };

<<<<<<< HEAD
  // Enhanced preview generation
  const generatePreview = async (e) => {
    e.preventDefault();
    const payload = readForm();
    
    if (!payload.destination || !payload.budget) {
      previewEl.innerHTML = '<p class="error">Please fill in all required fields.</p>';
      return;
    }

    // Validate dates
    if (payload.dateMode === 'exact' && (!payload.start || !payload.end)) {
      previewEl.innerHTML = '<p class="error">Please select start and end dates.</p>';
      return;
    }

    const affiliateLinks = setAffiliates(payload.destination);
    hide(pdfBtn);
    hide(loadingEl);
    show(loadingEl);

    try {
      const res = await fetch('/api/preview', {
        method: 'POST',
        headers: { 'Content-Type': 'application/json' },
        body: JSON.stringify(payload),
      });
      
      if (!res.ok) throw new Error(`HTTP error! status: ${res.status}`);
      
      const out = await res.json();
      previewEl.innerHTML = out.teaser_html || '<p>Preview created successfully!</p>';
      
      // Add affiliate links below the preview
      if (out.affiliates && Object.keys(out.affiliates).length > 0) {
        const affiliateSection = createAffiliateSection(affiliateLinks);
        previewEl.appendChild(affiliateSection);
      }
      
      // Track preview generation
      trackEvent('preview_generated', { destination: payload.destination });
      
    } catch (err) {
      console.error('Preview error:', err);
      previewEl.innerHTML = '<p class="error">Preview failed. Please try again.</p>';
      trackEvent('preview_error', { error: err.message });
    } finally {
      hide(loadingEl);
    }
  };

  // Enhanced full plan generation
  const generateFullPlan = async () => {
    const payload = readForm();
    
    if (!payload.destination || !payload.budget) {
      previewEl.innerHTML = '<p class="error">Please fill in all required fields.</p>';
      return;
    }

    const affiliateLinks = setAffiliates(payload.destination);
    hide(pdfBtn);
    show(loadingEl);

    try {
      const res = await fetch('/api/plan', {
        method: 'POST',
        headers: { 'Content-Type': 'application/json' },
        body: JSON.stringify(payload),
      });
      
      if (!res.ok) throw new Error(`HTTP error! status: ${res.status}`);
      
      const out = await res.json();
      
      if (out.html) {
        previewEl.innerHTML = out.html;
        
        // Add affiliate links and PDF button
        const affiliateSection = createAffiliateSection(affiliateLinks);
        previewEl.appendChild(affiliateSection);
        
        if (out.id) {
          pdfBtn.href = `/api/plan/${out.id}/pdf`;
          show(pdfBtn);
        }
        
        // Track full plan generation
        trackEvent('full_plan_generated', { 
          destination: payload.destination,
          planId: out.id 
        });
        
        // Update analytics
        updateAnalytics();
      } else {
        previewEl.innerHTML = '<p class="error">No plan generated. Please try again.</p>';
      }
      
    } catch (err) {
      console.error('Full plan error:', err);
      previewEl.innerHTML = '<p class="error">Plan generation failed. Please try again.</p>';
      trackEvent('full_plan_error', { error: err.message });
    } finally {
      hide(loadingEl);
    }
  };

  // Create affiliate links section with tracking
=======
  // Create affiliate links section
>>>>>>> f78d4b22
  const createAffiliateSection = (links) => {
    const section = document.createElement('div');
    section.className = 'affiliate-links';
    section.style.cssText = 'margin-top: 20px; padding-top: 20px; border-top: 1px solid #e2e8f0;';
    
    const title = document.createElement('h4');
    title.textContent = 'Book your trip:';
    title.style.cssText = 'margin: 0 0 16px 0; font-size: 1.1rem; color: var(--ink);';
    
    const linksContainer = document.createElement('div');
    linksContainer.style.cssText = 'display: flex; gap: 12px; flex-wrap: wrap;';
    
    const linkData = [
      { key: 'flights', label: '✈️ Flights', url: links.flights },
      { key: 'hotels', label: '🏨 Hotels', url: links.hotels },
      { key: 'activities', label: '🎟️ Activities', url: links.activities },
      { key: 'cars', label: '🚗 Cars', url: links.cars },
      { key: 'reviews', label: '⭐ Reviews', url: links.reviews }
    ];
    
    linkData.forEach(({ key, label, url }) => {
      if (url) {
        const link = document.createElement('a');
        link.href = url;
        link.target = '_blank';
        link.rel = 'noopener';
        link.textContent = label;
        link.className = 'btn btn-ghost';
        link.style.cssText = 'font-size: 14px; padding: 8px 16px;';
        
        // Add click tracking
        link.addEventListener('click', () => {
          trackEvent('affiliate_click', { 
            type: key, 
            destination: currentDestination || 'unknown' 
          });
          analyticsData.affiliateClicks++;
          updateAnalyticsDisplay();
        });
        
        linksContainer.appendChild(link);
      }
    });
    
    section.appendChild(title);
    section.appendChild(linksContainer);
    return section;
  };

<<<<<<< HEAD
  // Analytics functions
  const showAnalytics = () => {
    if (!currentUser) return;
    
    updateAnalytics();
    analyticsPanel.classList.add('show');
  };

  const updateAnalytics = async () => {
    try {
      const res = await fetch('/api/analytics');
      if (res.ok) {
        analyticsData = await res.json();
        updateAnalyticsDisplay();
      }
    } catch (err) {
      console.error('Analytics error:', err);
    }
  };

  const updateAnalyticsDisplay = () => {
    $('#totalPlans').textContent = analyticsData.totalPlans;
    $('#todayPlans').textContent = analyticsData.todayPlans;
    $('#affiliateClicks').textContent = analyticsData.affiliateClicks;
    $('#conversionRate').textContent = `${analyticsData.conversionRate}%`;
  };

  // Event tracking
  const trackEvent = (event, data = {}) => {
    const eventData = {
      event,
      timestamp: new Date().toISOString(),
      userId: currentUser?.id || 'anonymous',
      ...data
    };
    
    // Send to backend
    fetch('/api/track', {
      method: 'POST',
      headers: { 'Content-Type': 'application/json' },
      body: JSON.stringify(eventData)
    }).catch(err => console.error('Tracking error:', err));
    
    // Also log locally
    console.log('Event tracked:', eventData);
=======
  // Helper: append affiliate section for a destination
  const appendAffiliateSection = (dest, out) => {
    const affiliateLinks = setAffiliates(dest);
    const affiliateSection = createAffiliateSection(affiliateLinks);
    previewEl.appendChild(affiliateSection);
>>>>>>> f78d4b22
  };

  // Save preview to localStorage
  const savePreview = () => {
    try {
      const html = previewEl.innerHTML || '';
      if (html && !html.includes('error')) {
        localStorage.setItem('wayzo_preview', html);
        alert('Preview saved successfully!');
        trackEvent('preview_saved');
      } else {
        alert('Nothing to save. Generate a preview first.');
      }
    } catch (err) {
      console.error('Save error:', err);
      alert('Failed to save preview.');
    }
  };

  // Restore last preview from localStorage
  const restoreLastPreview = () => {
    try {
      const last = localStorage.getItem('wayzo_preview');
      if (last && last !== previewEl.innerHTML) {
        if (confirm('Restore your last saved preview?')) {
          previewEl.innerHTML = last;
          trackEvent('preview_restored');
        }
      }
    } catch (err) {
      console.error('Restore error:', err);
    }
  };

<<<<<<< HEAD
  // Initialize IP-based location detection
  const detectUserLocation = async () => {
    try {
      const res = await fetch('https://ipapi.co/json/');
      const data = await res.json();
      
      if (data.city && data.country) {
        const fromInput = $('#from');
        fromInput.placeholder = `${data.city}, ${data.country}`;
        fromInput.dataset.defaultLocation = `${data.city}, ${data.country}`;
      }
    } catch (err) {
      console.error('Location detection failed:', err);
    }
  };
=======
  // Enhanced full plan generation
  const generateFullPlan = async () => {
    const payload = readForm();
    
    if (!payload.destination || !payload.start || !payload.end || !payload.budget) {
      previewEl.innerHTML = '<p class="error">Please fill in all required fields.</p>';
      return;
    }

    const affiliateLinks = setAffiliates(payload.destination);
    hide(pdfBtn);
    show(loadingEl);

    try {
      const res = await fetch('/api/plan', {
        method: 'POST',
        headers: { 'Content-Type': 'application/json' },
        body: JSON.stringify(payload),
      });
      
      if (!res.ok) throw new Error(`HTTP error! status: ${res.status}`);
      
      const out = await res.json();
      
      if (out.html) {
        previewEl.innerHTML = out.html;
        
        // Add affiliate links and PDF button
        const affiliateSection = createAffiliateSection(affiliateLinks);
        previewEl.appendChild(affiliateSection);
        
        if (out.id) {
          pdfBtn.href = `/api/plan/${out.id}/pdf`;
          show(pdfBtn);
        }
      } else {
        previewEl.innerHTML = '<p class="error">No plan generated. Please try again.</p>';
      }
      
    } catch (err) {
      console.error('Full plan error:', err);
      previewEl.innerHTML = '<p class="error">Plan generation failed. Please try again.</p>';
    } finally {
      hide(loadingEl);
    }
  };

  // Helper to optionally prompt sign-in (only for full plan)
  const maybePromptSignIn = async () => {
    if (currentUser) return true;
    try {
      if (window.google && google.accounts && google.accounts.id && typeof google.accounts.id.prompt === 'function') {
        await new Promise((resolve) => {
          google.accounts.id.prompt(() => resolve());
          setTimeout(resolve, 2500);
        });
      }
    } catch (_) {}
    const savedUser = localStorage.getItem('wayzo_user');
    if (savedUser && !currentUser) currentUser = JSON.parse(savedUser);
    return !!currentUser;
  };

  // Preview should NOT be gated; keep it simple and reliable
  const generatePreview = async (e) => {
    e?.preventDefault?.();
    const payload = readForm();
    if (!payload.destination || !payload.budget) {
      previewEl.innerHTML = '<p class="error">Please fill in all required fields.</p>';
      return;
    }
    hide(pdfBtn); hide(icsBtn); show(loadingEl);
    try {
      const res = await fetch('/api/preview', { method: 'POST', headers: { 'Content-Type': 'application/json' }, body: JSON.stringify(payload) });
      if (!res.ok) throw new Error(`HTTP ${res.status}`);
      let out;
      try {
        out = await res.json();
      } catch (parseErr) {
        const txt = await res.text();
        console.warn('Preview JSON parse failed, got text:', txt);
        previewEl.innerHTML = txt || '<p class="error">Preview failed. Please try again.</p>';
        return;
      }
      previewEl.innerHTML = out.teaser_html || '<p>Preview created successfully!</p>';
      appendAffiliateSection(payload.destination, out);
      trackEvent('preview_generated', { destination: payload.destination });
    } catch (err) {
      console.error('Preview error:', err);
      previewEl.innerHTML = '<p class="error">Preview failed. Please try again.</p>';
    } finally { hide(loadingEl); }
  };

  // Bind click handlers after redefining generatePreview
  form.addEventListener('submit', generatePreview);
  fullPlanBtn?.addEventListener('click', generateFullPlan);
  saveBtn?.addEventListener('click', savePreview);

  // Restore last preview on page load
  restoreLastPreview();
>>>>>>> f78d4b22

  // Add some helpful UI enhancements
  const addUIEnhancements = () => {
    // Add today's date as default start date
    const startInput = $('#start');
    if (startInput) {
      const today = new Date().toISOString().split('T')[0];
      startInput.value = today;
      
      // Set end date to 5 days later
      const endInput = $('#end');
      if (endInput) {
        const endDate = new Date();
        endDate.setDate(endDate.getDate() + 5);
        endInput.value = endDate.toISOString().split('T')[0];
      }
    }
    
    // Set current month for flexible dates
    const monthInput = $('#travelMonth');
    if (monthInput) {
      const now = new Date();
      const month = now.getFullYear() + '-' + String(now.getMonth() + 1).padStart(2, '0');
      monthInput.value = month;
    }
  };

  // Wire up events
  const wireUpEvents = () => {
    form.addEventListener('submit', generatePreview);
    fullPlanBtn?.addEventListener('click', generateFullPlan);
    saveBtn?.addEventListener('click', savePreview);
    closeAnalytics?.addEventListener('click', () => {
      analyticsPanel.classList.remove('show');
    });
    
    // Close analytics on escape key
    document.addEventListener('keydown', (e) => {
      if (e.key === 'Escape') {
        analyticsPanel.classList.remove('show');
      }
    });
  };

  // Initialize everything
  const init = () => {
    // Check for existing user
    const savedUser = localStorage.getItem('wayzo_user');
    if (savedUser) {
      currentUser = JSON.parse(savedUser);
      loginBtn.textContent = currentUser.name;
      loginBtn.onclick = showUserMenu;
    } else {
      loginBtn.onclick = () => google.accounts.id.prompt();
    }
    
    // Setup form enhancements
    setupChildrenAges();
    setupDateModes();
    addUIEnhancements();
    
    // Wire up events
    wireUpEvents();
    
    // Restore last preview
    restoreLastPreview();
    
    // Detect user location
    detectUserLocation();
    
    // Initialize Google Auth
    initializeGoogleAuth();
    
    // Initialize cookie consent
    initializeCookieConsent();
    
    // Track page view
    trackEvent('page_view', { path: window.location.pathname });
  };

  // Cookie consent functionality
  const initializeCookieConsent = () => {
    const cookieBanner = $('#cookieBanner');
    const acceptBtn = $('#acceptCookies');
    const rejectBtn = $('#rejectCookies');
    
    if (!cookieBanner) return;
    
    // Check if user has already made a choice
    const cookieChoice = localStorage.getItem('wayzo_cookie_choice');
    if (cookieChoice) {
      // User has already made a choice, hide banner
      hide(cookieBanner);
      return;
    }
    
    // Show banner after a short delay
    setTimeout(() => {
      cookieBanner.classList.add('show');
    }, 1000);
    
    // Handle accept all cookies
    acceptBtn?.addEventListener('click', () => {
      localStorage.setItem('wayzo_cookie_choice', 'accept_all');
      localStorage.setItem('wayzo_cookies_enabled', 'true');
      hide(cookieBanner);
      trackEvent('cookie_consent', { choice: 'accept_all' });
    });
    
    // Handle reject non-essential cookies
    rejectBtn?.addEventListener('click', () => {
      localStorage.setItem('wayzo_cookie_choice', 'reject_non_essential');
      localStorage.setItem('wayzo_cookies_enabled', 'false');
      hide(cookieBanner);
      trackEvent('cookie_consent', { choice: 'reject_non_essential' });
    });
  };

  // Initialize when DOM is ready
  if (document.readyState === 'loading') {
    document.addEventListener('DOMContentLoaded', init);
  } else {
    init();
  }

  // Paywall state
  let hasPaid = false;

  // Dynamically load PayPal SDK
  const loadPayPalSdk = async (clientId) => {
    if (!clientId) return;
    if (window.paypal) return;
    await new Promise((resolve, reject) => {
      const s = document.createElement('script');
      s.src = `https://www.paypal.com/sdk/js?client-id=${encodeURIComponent(clientId)}&currency=USD`;
      s.async = true;
      s.onload = resolve;
      s.onerror = reject;
      document.head.appendChild(s);
    });
  };

  // Render PayPal button
  const renderPayPalButton = async () => {
    try {
      const cfg = window.WAYZO_PUBLIC_CONFIG || {};
      if (!cfg.PAYPAL_CLIENT_ID) return;
      await loadPayPalSdk(cfg.PAYPAL_CLIENT_ID);
      const price = String(cfg.REPORT_PRICE_USD || 19);
      const containerSel = '#paypal-button-container';
      const container = document.querySelector(containerSel);
      if (!container) return;
      container.classList.remove('hidden');
      const note = document.querySelector('#purchaseNote');
      if (note) note.classList.remove('hidden');
      window.paypal.Buttons({
        style: { layout: 'vertical', color: 'gold', shape: 'rect', label: 'paypal' },
        createOrder: (data, actions) => actions.order.create({
          purchase_units: [{ amount: { value: price, currency_code: 'USD' } }]
        }),
        onApprove: (data, actions) => actions.order.capture().then(async (details) => {
          try {
            await fetch('/api/pay/confirm', {
              method: 'POST', headers: { 'Content-Type': 'application/json' },
              body: JSON.stringify({ orderID: data.orderID, total: price, currency: 'USD' })
            });
          } catch (e) { console.warn('Confirm send failed:', e); }
          hasPaid = true;
          alert('Payment successful. Full report unlocked.');
          // Auto-generate full plan now that payment is confirmed
          await generateFullPlan();
          // Hide purchase UI
          container.classList.add('hidden');
          if (note) note.classList.add('hidden');
        }),
        onError: (err) => { console.error('PayPal error:', err); alert('Payment error. Please try again.'); }
      }).render(containerSel);
    } catch (e) { console.error('PayPal init failed:', e); }
  };

  // Ensure PayPal is loaded if configured
  const preparePaywallUi = async () => {
    const cfg = window.WAYZO_PUBLIC_CONFIG || {};
    if (!cfg.PAYPAL_CLIENT_ID) return false;
    await loadPayPalSdk(cfg.PAYPAL_CLIENT_ID);
    return true;
  };

  // Bind full plan with sign-in + paywall
  const bindPaywall = () => {
    if (!fullPlanBtn) return;
    fullPlanBtn.onclick = async (e) => {
      e.preventDefault();
      const signed = await maybePromptSignIn();
      if (!signed) {
        alert('Please sign in to continue.');
        return;
      }
      const cfg = window.WAYZO_PUBLIC_CONFIG || {};
      if (cfg.PAYPAL_CLIENT_ID && !hasPaid) {
        const ok = await preparePaywallUi();
        await renderPayPalButton();
        const note = document.querySelector('#purchaseNote');
        if (note) note.classList.remove('hidden');
        return; // Wait for payment approval to auto-call generateFullPlan
      }
      return generateFullPlan();
    };
  };

  // Payment confirm endpoint helper (backend must exist)
  // (No-op here; handled in onApprove)

  // Init: avoid referencing google if not loaded
  const init = () => {
    const savedUser = localStorage.getItem('wayzo_user');
    if (savedUser) {
      currentUser = JSON.parse(savedUser);
      if (loginBtn) { loginBtn.textContent = currentUser.name; loginBtn.onclick = showUserMenu; }
    } else {
      ensureLoginVisible();
      if (loginBtn) loginBtn.onclick = () => (window.google && google.accounts && google.accounts.id && google.accounts.id.prompt ? google.accounts.id.prompt() : alert('Sign-in temporarily unavailable.'));
    }
    setupChildrenAges();
    setupDateModes();
    addUIEnhancements();
    bindPaywall();
    restoreLastPreview();
    detectUserLocation();
    initializeGoogleAuth();
    initGoogleFromConfig();
    initializeCookieConsent();
    trackEvent('page_view', { path: window.location.pathname });
  };

  // Stubs required references used above
  let currentUser = null;
  const setupChildrenAges = () => {
    const childrenInput = $('#children');
    const agesContainer = $('#childrenAges');
    const agesInputs = $('#agesContainer');
    if (!childrenInput || !agesContainer || !agesInputs) return;
    const updateAges = () => {
      const count = Number(childrenInput.value) || 0;
      agesInputs.innerHTML = '';
      if (count > 0) {
        show(agesContainer);
        for (let i = 0; i < count; i++) {
          const ageDiv = document.createElement('div');
          ageDiv.className = 'age-input';
          ageDiv.innerHTML = `<label>Child ${i + 1}</label><input type="number" min="1" max="17" placeholder="Age" />`;
          agesInputs.appendChild(ageDiv);
        }
      } else { hide(agesContainer); }
    };
    childrenInput.addEventListener('change', updateAges);
    updateAges();
  };

  // Google OAuth init using public config
  const initGoogleFromConfig = () => {
    try {
      const cfg = window.WAYZO_PUBLIC_CONFIG || {};
      if (cfg.GOOGLE_CLIENT_ID && window.google && google.accounts && google.accounts.id) {
        google.accounts.id.initialize({ client_id: cfg.GOOGLE_CLIENT_ID, callback: (cred) => {
          try {
            const payload = JSON.parse(atob((cred.credential || '').split('.')[1] || ''));
            currentUser = { id: payload.sub, email: payload.email, name: payload.name, picture: payload.picture };
            localStorage.setItem('wayzo_user', JSON.stringify(currentUser));
            if (loginBtn) { loginBtn.textContent = currentUser.name; }
          } catch (_) {}
        }});
        // Render button if present
        if (loginBtn) {
          google.accounts.id.renderButton(loginBtn, { theme: 'outline', size: 'large' });
        }
      }
    } catch (_) {}
  };

  // Setup dietary needs functionality
  const setupDietaryNeeds = () => {
    const dietaryInputs = $$('input[name="dietary"]');
    const noRestrictionsInput = $('input[name="dietary"][value="none"]');
    
    if (!noRestrictionsInput) return;
    
    // When "no restrictions" is checked, uncheck others
    noRestrictionsInput.addEventListener('change', (e) => {
      if (e.target.checked) {
        dietaryInputs.forEach(input => {
          if (input !== e.target) input.checked = false;
        });
      }
    });
    
    // When other options are checked, uncheck "no restrictions"
    dietaryInputs.forEach(input => {
      if (input !== noRestrictionsInput) {
        input.addEventListener('change', (e) => {
          if (e.target.checked) {
            noRestrictionsInput.checked = false;
          }
        });
      }
    });
  };

  // Setup style selection functionality
  const setupStyleSelection = () => {
    const styleInputs = $$('input[name="level"]');
    
    styleInputs.forEach(input => {
      input.addEventListener('change', (e) => {
        // Update visual state if needed
        console.log('Style selected:', e.target.value);
      });
    });
  };

  // Run init now
  if (document.readyState === 'loading') document.addEventListener('DOMContentLoaded', init); else init();

  // Setup dietary and style functionality after DOM is ready
  document.addEventListener('DOMContentLoaded', () => {
    setupDietaryNeeds();
    setupStyleSelection();
    setupReferralSystem();
  });

  // Setup referral system
  const setupReferralSystem = () => {
    // Generate a unique referral code for the user
    const savedCode = localStorage.getItem('wayzo_referral_code');
    if (!savedCode) {
      const newCode = 'WAYZO' + Math.random().toString(36).substr(2, 6).toUpperCase();
      localStorage.setItem('wayzo_referral_code', newCode);
    }
    
    // Display the referral code
    const codeElement = $('#userReferralCode');
    if (codeElement) {
      codeElement.textContent = savedCode || localStorage.getItem('wayzo_referral_code');
    }
  };

  // Copy referral code to clipboard
  window.copyReferralCode = () => {
    const codeElement = $('#userReferralCode');
    if (codeElement) {
      const code = codeElement.textContent;
      navigator.clipboard.writeText(code).then(() => {
        // Show success message
        const btn = event.target;
        const originalText = btn.textContent;
        btn.textContent = 'Copied!';
        btn.style.background = 'var(--brand)';
        btn.style.color = 'white';
        
        setTimeout(() => {
          btn.textContent = originalText;
          btn.style.background = '';
          btn.style.color = '';
        }, 2000);
      }).catch(() => {
        alert('Failed to copy code. Please copy manually: ' + code);
      });
    }
  };

})();<|MERGE_RESOLUTION|>--- conflicted
+++ resolved
@@ -1,22 +1,8 @@
-// app.js — Enhanced Wayzo trip planner with Google OAuth, analytics, and advanced features
+// app.js — Enhanced Wayzo trip planner with professional brief support
 
 (function () {
   const $ = (sel) => document.querySelector(sel);
   const $$ = (sel) => document.querySelectorAll(sel);
-<<<<<<< HEAD
-
-  // Global state
-  let currentUser = null;
-  let analyticsData = {
-    totalPlans: 0,
-    todayPlans: 0,
-    affiliateClicks: 0,
-    conversionRate: 0,
-    destinations: {},
-    revenue: {}
-  };
-=======
->>>>>>> f78d4b22
 
   // Form elements
   const form = $('#tripForm');
@@ -27,109 +13,12 @@
   const fullPlanBtn = $('#fullPlanBtn');
   const saveBtn = $('#saveBtn');
   const loginBtn = $('#loginBtn');
-<<<<<<< HEAD
-  const analyticsPanel = $('#analyticsPanel');
-  const closeAnalytics = $('#closeAnalytics');
-=======
->>>>>>> f78d4b22
 
   if (!form || !previewEl) return; // nothing to wire up
 
   const show = (el) => el && el.classList.remove('hidden');
   const hide = (el) => el && el.classList.add('hidden');
-  const toggle = (el) => el && el.classList.toggle('hidden');
-
-  // Google OAuth Configuration
-  const GOOGLE_CLIENT_ID = '895305213685-espndkeltc09u250gvtj6jncqp149jpo.apps.googleusercontent.com';
-  
-  // Initialize Google OAuth
-  const initializeGoogleAuth = () => {
-    if (typeof google !== 'undefined' && google.accounts) {
-      google.accounts.id.initialize({
-        client_id: GOOGLE_CLIENT_ID,
-        callback: handleGoogleSignIn
-      });
-      
-      google.accounts.id.renderButton(loginBtn, {
-        theme: 'outline',
-        size: 'medium',
-        text: 'signin_with'
-      });
-    }
-  };
-
-  // Handle Google sign in
-  const handleGoogleSignIn = (response) => {
-    const credential = response.credential;
-    const payload = JSON.parse(atob(credential.split('.')[1]));
-    
-    currentUser = {
-      id: payload.sub,
-      email: payload.email,
-      name: payload.name,
-      picture: payload.picture
-    };
-    
-    // Update UI
-    loginBtn.textContent = currentUser.name;
-    loginBtn.onclick = showUserMenu;
-    
-    // Save user data
-    localStorage.setItem('wayzo_user', JSON.stringify(currentUser));
-    
-    // Track sign in
-    trackEvent('user_signin', { method: 'google' });
-  };
-
-<<<<<<< HEAD
-  // Show user menu
-  const showUserMenu = () => {
-    const menu = document.createElement('div');
-    menu.className = 'user-menu';
-    menu.innerHTML = `
-      <div class="user-menu-header">
-        <img src="${currentUser.picture}" alt="${currentUser.name}" class="user-avatar" />
-        <div>
-          <div class="user-name">${currentUser.name}</div>
-          <div class="user-email">${currentUser.email}</div>
-        </div>
-      </div>
-      <div class="user-menu-actions">
-        <button onclick="showAnalytics()" class="menu-item">Analytics</button>
-        <button onclick="signOut()" class="menu-item">Sign Out</button>
-      </div>
-    `;
-    
-    // Position and show menu
-    const rect = loginBtn.getBoundingClientRect();
-    menu.style.position = 'absolute';
-    menu.style.top = `${rect.bottom + 8}px`;
-    menu.style.right = '20px';
-    menu.style.zIndex = '1000';
-    
-    document.body.appendChild(menu);
-    
-    // Close on outside click
-    setTimeout(() => {
-      document.addEventListener('click', () => {
-        if (document.body.contains(menu)) {
-          document.body.removeChild(menu);
-        }
-      }, { once: true });
-    }, 100);
-  };
-
-  // Sign out
-  const signOut = () => {
-    currentUser = null;
-    localStorage.removeItem('wayzo_user');
-    loginBtn.textContent = 'Sign In';
-    loginBtn.onclick = () => google.accounts.id.prompt();
-    hide(analyticsPanel);
-  };
-
-  // Enhanced form reading with all new fields
-=======
+
   // No-op safe helpers (overridden if SDKs loaded)
   const trackEvent = (event, data = {}) => {
     try {
@@ -143,7 +32,6 @@
   const initializeCookieConsent = () => {};
 
   // Enhanced form reading with professional brief
->>>>>>> f78d4b22
   const readForm = () => {
     const data = Object.fromEntries(new FormData(form).entries());
     
@@ -152,51 +40,6 @@
     data.children = Number(data.children || 0);
     data.budget = Number(data.budget || 0);
     data.duration = Number(data.duration || 5);
-<<<<<<< HEAD
-    
-    // Handle date modes
-    if (data.dateMode === 'flexible') {
-      data.flexibleDates = {
-        month: data.travelMonth,
-        duration: data.duration
-      };
-      delete data.start;
-      delete data.end;
-    }
-    
-    // Handle children ages
-    if (data.children > 0) {
-      data.childrenAges = [];
-      $$('.age-input input').forEach(input => {
-        if (input.value) {
-          data.childrenAges.push(Number(input.value));
-        }
-      });
-    }
-    
-    // Handle dietary preferences
-    if (data.dietary) {
-      data.dietary = Array.isArray(data.dietary) ? data.dietary : [data.dietary];
-      data.dietary = data.dietary.filter(d => d !== 'none');
-    }
-    
-    // Handle file uploads
-    const fileInput = $('#planFiles');
-    if (fileInput.files.length > 0) {
-      data.uploadedFiles = Array.from(fileInput.files).map(file => ({
-        name: file.name,
-        size: file.size,
-        type: file.type
-      }));
-    }
-    
-    // Clean up brief text
-    if (data.brief) {
-      data.brief = data.brief.trim();
-      if (data.brief) {
-        data.professional_brief = data.brief;
-      }
-=======
     data.currency = data.currency || 'USD';
     
     if (data.dateMode === 'flexible') {
@@ -229,66 +72,11 @@
       data.referralCode = data.referralCode.trim().toUpperCase();
       // Track referral usage
       trackEvent('referral_used', { code: data.referralCode });
->>>>>>> f78d4b22
     }
     
     return data;
   };
 
-<<<<<<< HEAD
-  // Dynamic children ages handling
-  const setupChildrenAges = () => {
-    const childrenInput = $('#children');
-    const agesContainer = $('#childrenAges');
-    const agesInputs = $('#agesContainer');
-    
-    const updateAges = () => {
-      const count = Number(childrenInput.value) || 0;
-      agesInputs.innerHTML = '';
-      
-      if (count > 0) {
-        show(agesContainer);
-        for (let i = 0; i < count; i++) {
-          const ageDiv = document.createElement('div');
-          ageDiv.className = 'age-input';
-          ageDiv.innerHTML = `
-            <label>Child ${i + 1}</label>
-            <input type="number" min="1" max="17" placeholder="Age" />
-          `;
-          agesInputs.appendChild(ageDiv);
-        }
-      } else {
-        hide(agesContainer);
-      }
-    };
-    
-    childrenInput.addEventListener('change', updateAges);
-    updateAges(); // Initial setup
-  };
-
-  // Date mode handling
-  const setupDateModes = () => {
-    const dateModeInputs = $$('input[name="dateMode"]');
-    const exactDates = $('#exactDates');
-    const flexibleDates = $('#flexibleDates');
-    
-    const updateDateFields = () => {
-      const mode = document.querySelector('input[name="dateMode"]:checked').value;
-      if (mode === 'exact') {
-        show(exactDates);
-        hide(flexibleDates);
-      } else {
-        hide(exactDates);
-        show(flexibleDates);
-      }
-    };
-    
-    dateModeInputs.forEach(input => {
-      input.addEventListener('change', updateDateFields);
-    });
-    
-    updateDateFields(); // Initial setup
-=======
   // Ensure radio click toggles reliably
   const setupDateModes = () => {
     const exactDates = $('#exactDates');
@@ -300,7 +88,6 @@
     };
     radios.forEach(r => { r.addEventListener('change', update); r.addEventListener('click', update); });
     update();
->>>>>>> f78d4b22
   };
 
   // Set affiliate links for the destination
@@ -323,119 +110,7 @@
     return affiliateLinks;
   };
 
-<<<<<<< HEAD
-  // Enhanced preview generation
-  const generatePreview = async (e) => {
-    e.preventDefault();
-    const payload = readForm();
-    
-    if (!payload.destination || !payload.budget) {
-      previewEl.innerHTML = '<p class="error">Please fill in all required fields.</p>';
-      return;
-    }
-
-    // Validate dates
-    if (payload.dateMode === 'exact' && (!payload.start || !payload.end)) {
-      previewEl.innerHTML = '<p class="error">Please select start and end dates.</p>';
-      return;
-    }
-
-    const affiliateLinks = setAffiliates(payload.destination);
-    hide(pdfBtn);
-    hide(loadingEl);
-    show(loadingEl);
-
-    try {
-      const res = await fetch('/api/preview', {
-        method: 'POST',
-        headers: { 'Content-Type': 'application/json' },
-        body: JSON.stringify(payload),
-      });
-      
-      if (!res.ok) throw new Error(`HTTP error! status: ${res.status}`);
-      
-      const out = await res.json();
-      previewEl.innerHTML = out.teaser_html || '<p>Preview created successfully!</p>';
-      
-      // Add affiliate links below the preview
-      if (out.affiliates && Object.keys(out.affiliates).length > 0) {
-        const affiliateSection = createAffiliateSection(affiliateLinks);
-        previewEl.appendChild(affiliateSection);
-      }
-      
-      // Track preview generation
-      trackEvent('preview_generated', { destination: payload.destination });
-      
-    } catch (err) {
-      console.error('Preview error:', err);
-      previewEl.innerHTML = '<p class="error">Preview failed. Please try again.</p>';
-      trackEvent('preview_error', { error: err.message });
-    } finally {
-      hide(loadingEl);
-    }
-  };
-
-  // Enhanced full plan generation
-  const generateFullPlan = async () => {
-    const payload = readForm();
-    
-    if (!payload.destination || !payload.budget) {
-      previewEl.innerHTML = '<p class="error">Please fill in all required fields.</p>';
-      return;
-    }
-
-    const affiliateLinks = setAffiliates(payload.destination);
-    hide(pdfBtn);
-    show(loadingEl);
-
-    try {
-      const res = await fetch('/api/plan', {
-        method: 'POST',
-        headers: { 'Content-Type': 'application/json' },
-        body: JSON.stringify(payload),
-      });
-      
-      if (!res.ok) throw new Error(`HTTP error! status: ${res.status}`);
-      
-      const out = await res.json();
-      
-      if (out.html) {
-        previewEl.innerHTML = out.html;
-        
-        // Add affiliate links and PDF button
-        const affiliateSection = createAffiliateSection(affiliateLinks);
-        previewEl.appendChild(affiliateSection);
-        
-        if (out.id) {
-          pdfBtn.href = `/api/plan/${out.id}/pdf`;
-          show(pdfBtn);
-        }
-        
-        // Track full plan generation
-        trackEvent('full_plan_generated', { 
-          destination: payload.destination,
-          planId: out.id 
-        });
-        
-        // Update analytics
-        updateAnalytics();
-      } else {
-        previewEl.innerHTML = '<p class="error">No plan generated. Please try again.</p>';
-      }
-      
-    } catch (err) {
-      console.error('Full plan error:', err);
-      previewEl.innerHTML = '<p class="error">Plan generation failed. Please try again.</p>';
-      trackEvent('full_plan_error', { error: err.message });
-    } finally {
-      hide(loadingEl);
-    }
-  };
-
-  // Create affiliate links section with tracking
-=======
   // Create affiliate links section
->>>>>>> f78d4b22
   const createAffiliateSection = (links) => {
     const section = document.createElement('div');
     section.className = 'affiliate-links';
@@ -465,17 +140,6 @@
         link.textContent = label;
         link.className = 'btn btn-ghost';
         link.style.cssText = 'font-size: 14px; padding: 8px 16px;';
-        
-        // Add click tracking
-        link.addEventListener('click', () => {
-          trackEvent('affiliate_click', { 
-            type: key, 
-            destination: currentDestination || 'unknown' 
-          });
-          analyticsData.affiliateClicks++;
-          updateAnalyticsDisplay();
-        });
-        
         linksContainer.appendChild(link);
       }
     });
@@ -485,59 +149,11 @@
     return section;
   };
 
-<<<<<<< HEAD
-  // Analytics functions
-  const showAnalytics = () => {
-    if (!currentUser) return;
-    
-    updateAnalytics();
-    analyticsPanel.classList.add('show');
-  };
-
-  const updateAnalytics = async () => {
-    try {
-      const res = await fetch('/api/analytics');
-      if (res.ok) {
-        analyticsData = await res.json();
-        updateAnalyticsDisplay();
-      }
-    } catch (err) {
-      console.error('Analytics error:', err);
-    }
-  };
-
-  const updateAnalyticsDisplay = () => {
-    $('#totalPlans').textContent = analyticsData.totalPlans;
-    $('#todayPlans').textContent = analyticsData.todayPlans;
-    $('#affiliateClicks').textContent = analyticsData.affiliateClicks;
-    $('#conversionRate').textContent = `${analyticsData.conversionRate}%`;
-  };
-
-  // Event tracking
-  const trackEvent = (event, data = {}) => {
-    const eventData = {
-      event,
-      timestamp: new Date().toISOString(),
-      userId: currentUser?.id || 'anonymous',
-      ...data
-    };
-    
-    // Send to backend
-    fetch('/api/track', {
-      method: 'POST',
-      headers: { 'Content-Type': 'application/json' },
-      body: JSON.stringify(eventData)
-    }).catch(err => console.error('Tracking error:', err));
-    
-    // Also log locally
-    console.log('Event tracked:', eventData);
-=======
   // Helper: append affiliate section for a destination
   const appendAffiliateSection = (dest, out) => {
     const affiliateLinks = setAffiliates(dest);
     const affiliateSection = createAffiliateSection(affiliateLinks);
     previewEl.appendChild(affiliateSection);
->>>>>>> f78d4b22
   };
 
   // Save preview to localStorage
@@ -547,7 +163,6 @@
       if (html && !html.includes('error')) {
         localStorage.setItem('wayzo_preview', html);
         alert('Preview saved successfully!');
-        trackEvent('preview_saved');
       } else {
         alert('Nothing to save. Generate a preview first.');
       }
@@ -564,7 +179,6 @@
       if (last && last !== previewEl.innerHTML) {
         if (confirm('Restore your last saved preview?')) {
           previewEl.innerHTML = last;
-          trackEvent('preview_restored');
         }
       }
     } catch (err) {
@@ -572,23 +186,6 @@
     }
   };
 
-<<<<<<< HEAD
-  // Initialize IP-based location detection
-  const detectUserLocation = async () => {
-    try {
-      const res = await fetch('https://ipapi.co/json/');
-      const data = await res.json();
-      
-      if (data.city && data.country) {
-        const fromInput = $('#from');
-        fromInput.placeholder = `${data.city}, ${data.country}`;
-        fromInput.dataset.defaultLocation = `${data.city}, ${data.country}`;
-      }
-    } catch (err) {
-      console.error('Location detection failed:', err);
-    }
-  };
-=======
   // Enhanced full plan generation
   const generateFullPlan = async () => {
     const payload = readForm();
@@ -689,7 +286,6 @@
 
   // Restore last preview on page load
   restoreLastPreview();
->>>>>>> f78d4b22
 
   // Add some helpful UI enhancements
   const addUIEnhancements = () => {
@@ -707,113 +303,10 @@
         endInput.value = endDate.toISOString().split('T')[0];
       }
     }
-    
-    // Set current month for flexible dates
-    const monthInput = $('#travelMonth');
-    if (monthInput) {
-      const now = new Date();
-      const month = now.getFullYear() + '-' + String(now.getMonth() + 1).padStart(2, '0');
-      monthInput.value = month;
-    }
-  };
-
-  // Wire up events
-  const wireUpEvents = () => {
-    form.addEventListener('submit', generatePreview);
-    fullPlanBtn?.addEventListener('click', generateFullPlan);
-    saveBtn?.addEventListener('click', savePreview);
-    closeAnalytics?.addEventListener('click', () => {
-      analyticsPanel.classList.remove('show');
-    });
-    
-    // Close analytics on escape key
-    document.addEventListener('keydown', (e) => {
-      if (e.key === 'Escape') {
-        analyticsPanel.classList.remove('show');
-      }
-    });
-  };
-
-  // Initialize everything
-  const init = () => {
-    // Check for existing user
-    const savedUser = localStorage.getItem('wayzo_user');
-    if (savedUser) {
-      currentUser = JSON.parse(savedUser);
-      loginBtn.textContent = currentUser.name;
-      loginBtn.onclick = showUserMenu;
-    } else {
-      loginBtn.onclick = () => google.accounts.id.prompt();
-    }
-    
-    // Setup form enhancements
-    setupChildrenAges();
-    setupDateModes();
-    addUIEnhancements();
-    
-    // Wire up events
-    wireUpEvents();
-    
-    // Restore last preview
-    restoreLastPreview();
-    
-    // Detect user location
-    detectUserLocation();
-    
-    // Initialize Google Auth
-    initializeGoogleAuth();
-    
-    // Initialize cookie consent
-    initializeCookieConsent();
-    
-    // Track page view
-    trackEvent('page_view', { path: window.location.pathname });
-  };
-
-  // Cookie consent functionality
-  const initializeCookieConsent = () => {
-    const cookieBanner = $('#cookieBanner');
-    const acceptBtn = $('#acceptCookies');
-    const rejectBtn = $('#rejectCookies');
-    
-    if (!cookieBanner) return;
-    
-    // Check if user has already made a choice
-    const cookieChoice = localStorage.getItem('wayzo_cookie_choice');
-    if (cookieChoice) {
-      // User has already made a choice, hide banner
-      hide(cookieBanner);
-      return;
-    }
-    
-    // Show banner after a short delay
-    setTimeout(() => {
-      cookieBanner.classList.add('show');
-    }, 1000);
-    
-    // Handle accept all cookies
-    acceptBtn?.addEventListener('click', () => {
-      localStorage.setItem('wayzo_cookie_choice', 'accept_all');
-      localStorage.setItem('wayzo_cookies_enabled', 'true');
-      hide(cookieBanner);
-      trackEvent('cookie_consent', { choice: 'accept_all' });
-    });
-    
-    // Handle reject non-essential cookies
-    rejectBtn?.addEventListener('click', () => {
-      localStorage.setItem('wayzo_cookie_choice', 'reject_non_essential');
-      localStorage.setItem('wayzo_cookies_enabled', 'false');
-      hide(cookieBanner);
-      trackEvent('cookie_consent', { choice: 'reject_non_essential' });
-    });
-  };
-
-  // Initialize when DOM is ready
-  if (document.readyState === 'loading') {
-    document.addEventListener('DOMContentLoaded', init);
-  } else {
-    init();
-  }
+  };
+
+  // Initialize UI enhancements
+  addUIEnhancements();
 
   // Paywall state
   let hasPaid = false;
