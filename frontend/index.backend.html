--- conflicted
+++ resolved
@@ -132,19 +132,11 @@
               <span>Travelers</span>
               <div class="travelers-input">
                 <div class="traveler-type">
-<<<<<<< HEAD
-                  <label>Adults</label>
-                  <input id="adults" type="number" min="1" max="10" name="adults" value="2" required />
-                </div>
-                <div class="traveler-type">
-                  <label>Children</label>
-=======
                   <label for="adults">Adults</label>
                   <input id="adults" type="number" min="1" max="10" name="adults" value="2" required />
                 </div>
                 <div class="traveler-type">
                   <label for="children">Children</label>
->>>>>>> f78d4b22
                   <input id="children" type="number" min="0" max="8" name="children" value="0" />
                 </div>
               </div>
@@ -197,15 +189,12 @@
             </div>
           </div>
 
-<<<<<<< HEAD
-=======
           <div class="field">
             <span>Referral code (optional)</span>
             <input id="referralCode" type="text" name="referralCode" placeholder="Enter friend's referral code for $5 off" />
             <div class="field-help">Get $5 off your plan when you use a friend's referral code!</div>
           </div>
 
->>>>>>> f78d4b22
           <div class="actions">
             <button class="btn btn-primary" type="submit" id="previewBtn">Generate preview</button>
             <button class="btn btn-ghost" type="button" id="fullPlanBtn">Generate full plan</button>
@@ -237,44 +226,6 @@
       </section>
     </div>
   </main>
-
-  <!-- Analytics Dashboard (Admin only) -->
-  <div id="analyticsPanel" class="analytics-panel hidden">
-    <div class="analytics-header">
-      <h3>Analytics Dashboard</h3>
-      <button id="closeAnalytics" class="btn btn-ghost">×</button>
-    </div>
-    <div class="analytics-content">
-      <div class="analytics-grid">
-        <div class="metric-card">
-          <h4>Total Plans Generated</h4>
-          <div id="totalPlans" class="metric-value">-</div>
-        </div>
-        <div class="metric-card">
-          <h4>Today's Plans</h4>
-          <div id="todayPlans" class="metric-value">-</div>
-        </div>
-        <div class="metric-card">
-          <h4>Affiliate Clicks</h4>
-          <div id="affiliateClicks" class="metric-value">-</div>
-        </div>
-        <div class="metric-card">
-          <h4>Conversion Rate</h4>
-          <div id="conversionRate" class="metric-value">-</div>
-        </div>
-      </div>
-      <div class="analytics-charts">
-        <div class="chart-container">
-          <h4>Plans by Destination</h4>
-          <div id="destinationChart" class="chart"></div>
-        </div>
-        <div class="chart-container">
-          <h4>Revenue by Month</h4>
-          <div id="revenueChart" class="chart"></div>
-        </div>
-      </div>
-    </div>
-  </div>
 
   <!-- FOOTER -->
   <footer class="footer">
@@ -295,8 +246,6 @@
           <a href="/contact">Contact Us</a>
           <a href="/help">Help Center</a>
         </div>
-<<<<<<< HEAD
-=======
         <div class="footer-section">
           <h4>Refer Friends</h4>
           <p>Share Wayzo and earn $5 off your next plan!</p>
@@ -306,16 +255,11 @@
             <button class="btn btn-small" onclick="copyReferralCode()">Copy</button>
           </div>
         </div>
->>>>>>> f78d4b22
       </div>
       <p class="muted small">© Wayzo. All rights reserved.</p>
     </div>
   </footer>
 
-<<<<<<< HEAD
-  <!-- Google OAuth Script -->
-  <script src="https://accounts.google.com/gsi/client" async defer></script>
-=======
   <!-- Analytics Dashboard (Admin only) -->
   <div id="analyticsPanel" class="analytics-panel hidden">
     <div class="analytics-header">
@@ -353,7 +297,6 @@
       </div>
     </div>
   </div>
->>>>>>> f78d4b22
 
   <!-- Cookie Consent Banner -->
   <div id="cookieBanner" class="cookie-banner">
@@ -372,11 +315,8 @@
       </div>
     </div>
   </div>
-<<<<<<< HEAD
-=======
 
   <!-- Google OAuth Script -->
   <script src="https://accounts.google.com/gsi/client" async defer></script>
->>>>>>> f78d4b22
 </body>
 </html>