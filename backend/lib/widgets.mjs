import { JSDOM } from 'jsdom';

<<<<<<< HEAD
// Affiliate Widgets Configuration
=======
// Affiliate Widgets Configuration with exact specifications
>>>>>>> 7266b9f3
const AFFILIATE_WIDGETS = {
  // Airport Transfers - for Budget Breakdown
  airport_transfers: {
    name: "Airport Transfers",
    description: "Book reliable airport pickup and drop-off",
    script: `<div data-airport-widget="transfer"></div>
<script async src="https://tpwdgt.com/content?trs=455192&shmarker=634822&locale=en&show_header=true&campaign_id=627&promo_id=8951" charset="utf-8"></script>`,
    category: "transport",
    placement: "budget_breakdown"
  },
  
<<<<<<< HEAD
  // eSIM - MOVED to Useful Apps section
=======
  // eSIM - for Useful Apps
>>>>>>> 7266b9f3
  esim: {
    name: "eSIM",
    description: "Get instant internet access worldwide",
    script: `<div data-airalo-widget="esim"></div>
<script async src="https://tpwdgt.com/content?trs=455192&shmarker=634822&locale=en&color_button=%23f2685f&color_focused=%23f2685f&secondary=%23FFFFFF&dark=%2311100f&light=%23FFFFFF&special=%23C4C4C4&border_radius=5&plain=false&no_labels=true&promo_id=8588&campaign_id=541" charset="utf-8"></script>`,
    category: "connectivity",
    placement: "useful_apps"
  },
  
<<<<<<< HEAD
  // Car Rentals - MOVED to Budget Breakdown section
=======
  // Car Rentals - for Budget Breakdown
>>>>>>> 7266b9f3
  car_rentals: {
    name: "Car Rentals",
    description: "Rent a car for your trip",
    script: `<div data-car-widget="rental"></div>
<script async src="https://tpwdgt.com/content?trs=455192&shmarker=634822&locale=en&border_radius=5&plain=true&show_logo=true&color_background=%23ffca28&color_button=%2355a539&color_text=%23000000&color_input_text=%23000000&color_button_text=%23ffffff&promo_id=4480&campaign_id=10" charset="utf-8"></script>`,
    category: "transport",
    placement: "budget_breakdown"
  },
  
<<<<<<< HEAD
  // Flight Search - MOVED to Budget Breakdown section
=======
  // Flight Search - for Budget Breakdown
>>>>>>> 7266b9f3
  flight_search: {
    name: "Flight Search",
    description: "Find the best flight deals",
    script: `<div data-flight-widget="search"></div>
<script async src="https://tpwdgt.com/content?currency=usd&trs=455192&shmarker=634822&show_hotels=true&locale=en&searchUrl=www.aviasales.com%2Fsearch&primary_override=%2332a8dd&color_button=%2355a539&color_icons=%2332a8dd&dark=%23262626&light=%23FFFFFF&secondary=%23FFFFFF&special=%23C4C4C4&color_focused=%2332a8dd&border_radius=5&plain=false&promo_id=7879&campaign_id=100" charset="utf-8"></script>`,
    category: "flights",
    placement: "budget_breakdown"
  },
  
<<<<<<< HEAD
  // Hotel Booking - MOVED to Budget Breakdown section
=======
  // Hotel Booking - for Budget Breakdown
>>>>>>> 7266b9f3
  hotel_booking: {
    name: "Hotel Booking",
    description: "Book your accommodation",
    script: `<div data-hotel-widget="search"></div>
<script async src="https://tpwdgt.com/content?currency=usd&trs=455192&shmarker=634822&show_hotels=true&locale=en&powered_by=false&searchUrl=www.aviasales.com%2Fsearch&primary_override=%2332a8dd&color_button=%2355a539&color_icons=%2332a8dd&secondary=%23FFFFFF&dark=%23262626&light=%23FFFFFF&special=%23C4C4C4&color_focused=%2332a8dd&border_radius=5&plain=false&promo_id=7873&campaign_id=101" charset="utf-8"></script>`,
    category: "accommodation",
    placement: "budget_breakdown"
  },

  // GetYourGuide Activities - exact specification
  getyourguide: {
    name: "Activities & Tours",
    description: "Curated tours and activities",
    script: `<div data-gyg-widget="auto" data-gyg-partner-id="PUHVJ53"></div>
<<<<<<< HEAD
<!-- GetYourGuide Analytics -->
=======
>>>>>>> 7266b9f3
<script async defer src="https://widget.getyourguide.com/dist/pa.umd.production.min.js" data-gyg-partner-id="PUHVJ53"></script>`,
    category: "activities",
    placement: "must_see"
  }
};

// Widget placement logic - INCLUDE ALL REQUESTED WIDGETS
function getWidgetsForDestination(destination, tripType, interests = []) {
  const widgets = [];
  
  // ALWAYS include ALL your requested widgets for every destination
  widgets.push(AFFILIATE_WIDGETS.flight_search);      // ✈️ Flight Search
  widgets.push(AFFILIATE_WIDGETS.hotel_booking);      // 🏨 Hotel Booking  
  widgets.push(AFFILIATE_WIDGETS.car_rentals);        // 🚗 Car Rentals
  widgets.push(AFFILIATE_WIDGETS.airport_transfers);  // 🚌 Airport Transfers
  widgets.push(AFFILIATE_WIDGETS.esim);              // 📶 eSIM
  widgets.push(AFFILIATE_WIDGETS.getyourguide);      // 🎫 GetYourGuide
  
  return widgets;
}

<<<<<<< HEAD
// Inject widgets into HTML using jsdom for precise insertion
function injectWidgetsIntoSections(html, widgets) {
=======
// Inject widgets into HTML using jsdom for precise placement
function injectWidgetsIntoSections(html, widgets, destination = '') {
>>>>>>> 7266b9f3
  if (!widgets || widgets.length === 0) return html;
  
  try {
    const dom = new JSDOM(html);
    const document = dom.window.document;
    
    let widgetsInjected = {
      "Budget Breakdown": 0,
      "Must-See": 0,
      "Daily Itineraries": 0,
      "Useful Apps": 0,
      "Weather": 0
    };

<<<<<<< HEAD
    // 1. REMOVE widgets from Don't Forget List section (if any exist)
    const dontForgetSection = Array.from(document.querySelectorAll('h2')).find(h => 
      h.textContent.includes("Don't Forget List") || h.textContent.includes("🧳")
    );
    if (dontForgetSection) {
      let current = dontForgetSection.nextElementSibling;
      while (current && !current.matches('h2')) {
        if (current.classList.contains('section-widget') || 
            current.querySelector('script[src*="tpwdgt.com"]')) {
=======
    // 1. Remove widgets from Don't Forget List section if any exist
    const dontForgetH2 = Array.from(document.querySelectorAll('h2')).find(h => 
      h.textContent.includes("Don't Forget") || h.textContent.includes("🧳")
    );
    if (dontForgetH2) {
      let current = dontForgetH2.nextElementSibling;
      while (current && current.tagName !== 'H2') {
        if (current.querySelector && (
          current.querySelector('[data-flight-widget]') ||
          current.querySelector('[data-hotel-widget]') ||
          current.querySelector('[data-car-widget]') ||
          current.querySelector('[data-airport-widget]') ||
          current.querySelector('script[src*="tpwdgt.com"]')
        )) {
>>>>>>> 7266b9f3
          const next = current.nextElementSibling;
          current.remove();
          current = next;
        } else {
          current = current.nextElementSibling;
        }
      }
    }

<<<<<<< HEAD
    // 2. ADD Weather widget after Trip Overview section
    const tripOverviewSection = Array.from(document.querySelectorAll('h2')).find(h => 
      h.textContent.includes("Trip Overview") || h.textContent.includes("🎯")
    );
    if (tripOverviewSection) {
      const weatherWidget = document.createElement('div');
      weatherWidget.className = 'weather-widget';
      weatherWidget.innerHTML = `
=======
    // 2. Add Weather Forecast section after Trip Overview
    const tripOverviewH2 = Array.from(document.querySelectorAll('h2')).find(h => 
      h.textContent.includes("Trip Overview") || h.textContent.includes("🎯")
    );
    if (tripOverviewH2) {
      const weatherSection = document.createElement('div');
      weatherSection.innerHTML = `
>>>>>>> 7266b9f3
        <h2>🌤️ Weather Forecast</h2>
        <table class="budget-table">
          <thead>
            <tr><th>Date</th><th>Min</th><th>Max</th><th>Rain%</th><th>Details</th></tr>
          </thead>
          <tbody>
<<<<<<< HEAD
            <tr><td>Day 1</td><td>18°</td><td>24°</td><td>10%</td><td><a href="https://maps.google.com/?q=weather" target="_blank">Forecast</a></td></tr>
            <tr><td>Day 2</td><td>19°</td><td>25°</td><td>5%</td><td><a href="https://maps.google.com/?q=weather" target="_blank">Forecast</a></td></tr>
            <tr><td>Day 3</td><td>17°</td><td>23°</td><td>15%</td><td><a href="https://maps.google.com/?q=weather" target="_blank">Forecast</a></td></tr>
            <tr><td>Day 4</td><td>20°</td><td>26°</td><td>0%</td><td><a href="https://maps.google.com/?q=weather" target="_blank">Forecast</a></td></tr>
            <tr><td>Day 5</td><td>18°</td><td>24°</td><td>20%</td><td><a href="https://maps.google.com/?q=weather" target="_blank">Forecast</a></td></tr>
            <tr><td>Day 6</td><td>19°</td><td>25°</td><td>5%</td><td><a href="https://maps.google.com/?q=weather" target="_blank">Forecast</a></td></tr>
            <tr><td>Day 7</td><td>21°</td><td>27°</td><td>0%</td><td><a href="https://maps.google.com/?q=weather" target="_blank">Forecast</a></td></tr>
=======
            <tr><td>Day 1</td><td>18°</td><td>24°</td><td>10%</td><td><a href="https://maps.google.com/?q=${destination}+weather" target="_blank">Details</a></td></tr>
            <tr><td>Day 2</td><td>19°</td><td>25°</td><td>5%</td><td><a href="https://maps.google.com/?q=${destination}+weather" target="_blank">Details</a></td></tr>
            <tr><td>Day 3</td><td>17°</td><td>23°</td><td>15%</td><td><a href="https://maps.google.com/?q=${destination}+weather" target="_blank">Details</a></td></tr>
            <tr><td>Day 4</td><td>20°</td><td>26°</td><td>0%</td><td><a href="https://maps.google.com/?q=${destination}+weather" target="_blank">Details</a></td></tr>
            <tr><td>Day 5</td><td>18°</td><td>24°</td><td>20%</td><td><a href="https://maps.google.com/?q=${destination}+weather" target="_blank">Details</a></td></tr>
            <tr><td>Day 6</td><td>19°</td><td>25°</td><td>5%</td><td><a href="https://maps.google.com/?q=${destination}+weather" target="_blank">Details</a></td></tr>
            <tr><td>Day 7</td><td>21°</td><td>27°</td><td>0%</td><td><a href="https://maps.google.com/?q=${destination}+weather" target="_blank">Details</a></td></tr>
>>>>>>> 7266b9f3
          </tbody>
        </table>
      `;
      
      // Find next h2 after Trip Overview
<<<<<<< HEAD
      let nextSection = tripOverviewSection.nextElementSibling;
      while (nextSection && !nextSection.matches('h2')) {
        nextSection = nextSection.nextElementSibling;
      }
      
      if (nextSection) {
        nextSection.parentNode.insertBefore(weatherWidget, nextSection);
=======
      let nextH2 = tripOverviewH2.nextElementSibling;
      while (nextH2 && nextH2.tagName !== 'H2') {
        nextH2 = nextH2.nextElementSibling;
      }
      
      if (nextH2) {
        nextH2.parentNode.insertBefore(weatherSection, nextH2);
>>>>>>> 7266b9f3
        widgetsInjected["Weather"] = 1;
      }
    }

<<<<<<< HEAD
    // 3. MOVE Flight, Hotel, Car, Airport Transfer widgets to Budget Breakdown section
    const budgetBreakdownSection = Array.from(document.querySelectorAll('h2')).find(h => 
      h.textContent.includes("Budget Breakdown") || h.textContent.includes("💰")
    );
    if (budgetBreakdownSection) {
=======
    // 3. Add Flight, Hotel, Car, Airport Transfer widgets to Budget Breakdown section
    const budgetH2 = Array.from(document.querySelectorAll('h2')).find(h => 
      h.textContent.includes("Budget Breakdown") || h.textContent.includes("💰")
    );
    if (budgetH2) {
>>>>>>> 7266b9f3
      const budgetWidgets = widgets.filter(w => w.placement === "budget_breakdown");
      
      budgetWidgets.forEach(widget => {
        const widgetDiv = document.createElement('div');
        widgetDiv.className = 'section-widget';
        widgetDiv.setAttribute('data-category', widget.category);
        widgetDiv.innerHTML = `
          <div class="widget-header">
            <h4>${widget.name}</h4>
            <p>${widget.description}</p>
          </div>
          <div class="widget-content">
            ${widget.script}
          </div>
        `;
        
        // Find next h2 after Budget Breakdown
<<<<<<< HEAD
        let nextSection = budgetBreakdownSection.nextElementSibling;
        while (nextSection && !nextSection.matches('h2')) {
          nextSection = nextSection.nextElementSibling;
        }
        
        if (nextSection) {
          nextSection.parentNode.insertBefore(widgetDiv, nextSection);
=======
        let nextH2 = budgetH2.nextElementSibling;
        while (nextH2 && nextH2.tagName !== 'H2') {
          nextH2 = nextH2.nextElementSibling;
        }
        
        if (nextH2) {
          nextH2.parentNode.insertBefore(widgetDiv, nextH2);
>>>>>>> 7266b9f3
          widgetsInjected["Budget Breakdown"]++;
        }
      });
    }

<<<<<<< HEAD
    // 4. ADD Airalo/eSIM widget to Useful Apps section
    const usefulAppsSection = Array.from(document.querySelectorAll('h2')).find(h => 
      h.textContent.includes("Useful Apps") || h.textContent.includes("📱")
    );
    if (usefulAppsSection) {
=======
    // 4. Add Airalo/eSIM widget to Useful Apps section
    const usefulAppsH2 = Array.from(document.querySelectorAll('h2')).find(h => 
      h.textContent.includes("Useful Apps") || h.textContent.includes("📱")
    );
    if (usefulAppsH2) {
>>>>>>> 7266b9f3
      const esimWidget = widgets.find(w => w.category === "connectivity");
      if (esimWidget) {
        const widgetDiv = document.createElement('div');
        widgetDiv.className = 'section-widget';
        widgetDiv.setAttribute('data-category', 'connectivity');
        widgetDiv.innerHTML = `
          <div class="widget-header">
            <h4>${esimWidget.name}</h4>
            <p>${esimWidget.description}</p>
          </div>
          <div class="widget-content">
            ${esimWidget.script}
          </div>
        `;
        
        // Find next h2 after Useful Apps
<<<<<<< HEAD
        let nextSection = usefulAppsSection.nextElementSibling;
        while (nextSection && !nextSection.matches('h2')) {
          nextSection = nextSection.nextElementSibling;
        }
        
        if (nextSection) {
          nextSection.parentNode.insertBefore(widgetDiv, nextSection);
=======
        let nextH2 = usefulAppsH2.nextElementSibling;
        while (nextH2 && nextH2.tagName !== 'H2') {
          nextH2 = nextH2.nextElementSibling;
        }
        
        if (nextH2) {
          nextH2.parentNode.insertBefore(widgetDiv, nextH2);
>>>>>>> 7266b9f3
          widgetsInjected["Useful Apps"]++;
        }
      }
    }

<<<<<<< HEAD
    // 5. ADD GetYourGuide widget to Must-See Attractions section
    const mustSeeSection = Array.from(document.querySelectorAll('h2')).find(h => 
      h.textContent.includes("Must-See Attractions") || h.textContent.includes("🎫")
    );
    if (mustSeeSection) {
=======
    // 5. Add GetYourGuide widget to Must-See Attractions section
    const mustSeeH2 = Array.from(document.querySelectorAll('h2')).find(h => 
      h.textContent.includes("Must-See Attractions") || h.textContent.includes("🎫")
    );
    if (mustSeeH2) {
>>>>>>> 7266b9f3
      const gygWidget = widgets.find(w => w.category === "activities");
      if (gygWidget) {
        const widgetDiv = document.createElement('div');
        widgetDiv.className = 'section-widget gyg-widget';
        widgetDiv.innerHTML = gygWidget.script;
        
        // Find next h2 after Must-See Attractions
<<<<<<< HEAD
        let nextSection = mustSeeSection.nextElementSibling;
        while (nextSection && !nextSection.matches('h2')) {
          nextSection = nextSection.nextElementSibling;
        }
        
        if (nextSection) {
          nextSection.parentNode.insertBefore(widgetDiv, nextSection);
=======
        let nextH2 = mustSeeH2.nextElementSibling;
        while (nextH2 && nextH2.tagName !== 'H2') {
          nextH2 = nextH2.nextElementSibling;
        }
        
        if (nextH2) {
          nextH2.parentNode.insertBefore(widgetDiv, nextH2);
>>>>>>> 7266b9f3
          widgetsInjected["Must-See"]++;
        }
      }
    }

<<<<<<< HEAD
    // 6. ADD GetYourGuide widgets between Day 2/3 and 4/5 in Daily Itineraries
    const dailyItinerariesSection = Array.from(document.querySelectorAll('h2')).find(h => 
      h.textContent.includes("Daily Itineraries") || h.textContent.includes("🎭")
    );
    if (dailyItinerariesSection) {
      const gygWidget = widgets.find(w => w.category === "activities");
      if (gygWidget) {
        // Find Day 2 and Day 4 headings
=======
    // 6. Add GetYourGuide widgets between Day 2/4 in Daily Itineraries
    const dailyItinerariesH2 = Array.from(document.querySelectorAll('h2')).find(h => 
      h.textContent.includes("Daily Itineraries") || h.textContent.includes("🎭")
    );
    if (dailyItinerariesH2) {
      const gygWidget = widgets.find(w => w.category === "activities");
      if (gygWidget) {
        // Find Day headings (h3)
>>>>>>> 7266b9f3
        const dayHeadings = Array.from(document.querySelectorAll('h3')).filter(h => 
          h.textContent.match(/Day\s+\d+/i)
        );
        
<<<<<<< HEAD
        // Insert between Day 2 and Day 3
        const day2 = dayHeadings.find(h => h.textContent.match(/Day\s+2/i));
        const day3 = dayHeadings.find(h => h.textContent.match(/Day\s+3/i));
        if (day2 && day3) {
          const widgetDiv = document.createElement('div');
          widgetDiv.className = 'gyg-widget-inline';
          widgetDiv.innerHTML = gygWidget.script;
          day3.parentNode.insertBefore(widgetDiv, day3);
          widgetsInjected["Daily Itineraries"]++;
        }
        
        // Insert between Day 4 and Day 5
        const day4 = dayHeadings.find(h => h.textContent.match(/Day\s+4/i));
        const day5 = dayHeadings.find(h => h.textContent.match(/Day\s+5/i));
        if (day4 && day5) {
          const widgetDiv = document.createElement('div');
          widgetDiv.className = 'gyg-widget-inline';
          widgetDiv.innerHTML = gygWidget.script;
          day5.parentNode.insertBefore(widgetDiv, day5);
          widgetsInjected["Daily Itineraries"]++;
=======
        // Insert after Day 2
        const day2 = dayHeadings.find(h => h.textContent.match(/Day\s+2/i));
        if (day2) {
          let nextElement = day2.nextElementSibling;
          // Skip content until next day or end of section
          while (nextElement && !nextElement.textContent?.match(/Day\s+\d+/i) && nextElement.tagName !== 'H2') {
            if (nextElement.textContent?.match(/Day\s+3/i)) break;
            nextElement = nextElement.nextElementSibling;
          }
          
          if (nextElement) {
            const widgetDiv = document.createElement('div');
            widgetDiv.className = 'gyg-widget-inline';
            widgetDiv.innerHTML = gygWidget.script;
            nextElement.parentNode.insertBefore(widgetDiv, nextElement);
            widgetsInjected["Daily Itineraries"]++;
          }
        }
        
        // Insert after Day 4
        const day4 = dayHeadings.find(h => h.textContent.match(/Day\s+4/i));
        if (day4) {
          let nextElement = day4.nextElementSibling;
          // Skip content until next day or end of section
          while (nextElement && !nextElement.textContent?.match(/Day\s+\d+/i) && nextElement.tagName !== 'H2') {
            if (nextElement.textContent?.match(/Day\s+5/i)) break;
            nextElement = nextElement.nextElementSibling;
          }
          
          if (nextElement) {
            const widgetDiv = document.createElement('div');
            widgetDiv.className = 'gyg-widget-inline';
            widgetDiv.innerHTML = gygWidget.script;
            nextElement.parentNode.insertBefore(widgetDiv, nextElement);
            widgetsInjected["Daily Itineraries"]++;
          }
>>>>>>> 7266b9f3
        }
      }
    }

    console.log(`Widgets injected: Budget Breakdown (${widgetsInjected["Budget Breakdown"]}), Must-See (${widgetsInjected["Must-See"]}), Daily Itineraries (${widgetsInjected["Daily Itineraries"]}), Useful Apps (${widgetsInjected["Useful Apps"]}), Weather (${widgetsInjected["Weather"]})`);
    
    return dom.serialize();
  } catch (error) {
    console.error('Widget injection error:', error);
    return html; // Return original HTML if injection fails
  }
}

// Generate widget HTML with section-specific placement
function generateWidgetHTML(widgets, placement = 'inline') {
  if (!widgets || widgets.length === 0) return '';
  
  const widgetHTML = widgets.map(widget => {
    return `
    <div class="affiliate-widget" data-category="${widget.category}" data-placement="${widget.placement}">
      <div class="widget-header">
        <h4>${widget.name}</h4>
        <p>${widget.description}</p>
      </div>
      <div class="widget-content">
        ${widget.script}
      </div>
    </div>
  `;
  }).join('');
  
  return `
    <div class="affiliate-widgets-section">
      <h3>🚀 Book Your Trip Essentials</h3>
      <div class="widgets-grid">
        ${widgetHTML}
      </div>
    </div>
  `;
}

// Generate section-specific widget HTML
function generateSectionWidgets(section, widgets) {
  const relevantWidgets = widgets.filter(widget => {
    switch(section) {
      case 'transportation':
      case 'getting_around':
        return widget.category === 'transport' || widget.category === 'flights';
      case 'accommodation':
      case 'hotels':
        return widget.category === 'accommodation';
      case 'connectivity':
      case 'essentials':
        return widget.category === 'connectivity';
      default:
        return true;
    }
  });
  
  if (relevantWidgets.length === 0) return '';
  
  const widgetHTML = relevantWidgets.map(widget => `
    <div class="section-widget" data-category="${widget.category}">
      <div class="widget-header">
        <h4>${widget.name}</h4>
        <p>${widget.description}</p>
      </div>
      <div class="widget-content">
        ${widget.script}
      </div>
    </div>
  `).join('');
  
  return `
    <div class="section-widgets">
      ${widgetHTML}
    </div>
  `;
}

export { AFFILIATE_WIDGETS, getWidgetsForDestination, generateWidgetHTML, generateSectionWidgets, injectWidgetsIntoSections };<|MERGE_RESOLUTION|>--- conflicted
+++ resolved
@@ -1,10 +1,6 @@
 import { JSDOM } from 'jsdom';
 
-<<<<<<< HEAD
-// Affiliate Widgets Configuration
-=======
 // Affiliate Widgets Configuration with exact specifications
->>>>>>> 7266b9f3
 const AFFILIATE_WIDGETS = {
   // Airport Transfers - for Budget Breakdown
   airport_transfers: {
@@ -16,11 +12,7 @@
     placement: "budget_breakdown"
   },
   
-<<<<<<< HEAD
-  // eSIM - MOVED to Useful Apps section
-=======
   // eSIM - for Useful Apps
->>>>>>> 7266b9f3
   esim: {
     name: "eSIM",
     description: "Get instant internet access worldwide",
@@ -30,11 +22,7 @@
     placement: "useful_apps"
   },
   
-<<<<<<< HEAD
-  // Car Rentals - MOVED to Budget Breakdown section
-=======
   // Car Rentals - for Budget Breakdown
->>>>>>> 7266b9f3
   car_rentals: {
     name: "Car Rentals",
     description: "Rent a car for your trip",
@@ -44,11 +32,7 @@
     placement: "budget_breakdown"
   },
   
-<<<<<<< HEAD
-  // Flight Search - MOVED to Budget Breakdown section
-=======
   // Flight Search - for Budget Breakdown
->>>>>>> 7266b9f3
   flight_search: {
     name: "Flight Search",
     description: "Find the best flight deals",
@@ -58,11 +42,7 @@
     placement: "budget_breakdown"
   },
   
-<<<<<<< HEAD
-  // Hotel Booking - MOVED to Budget Breakdown section
-=======
   // Hotel Booking - for Budget Breakdown
->>>>>>> 7266b9f3
   hotel_booking: {
     name: "Hotel Booking",
     description: "Book your accommodation",
@@ -77,10 +57,6 @@
     name: "Activities & Tours",
     description: "Curated tours and activities",
     script: `<div data-gyg-widget="auto" data-gyg-partner-id="PUHVJ53"></div>
-<<<<<<< HEAD
-<!-- GetYourGuide Analytics -->
-=======
->>>>>>> 7266b9f3
 <script async defer src="https://widget.getyourguide.com/dist/pa.umd.production.min.js" data-gyg-partner-id="PUHVJ53"></script>`,
     category: "activities",
     placement: "must_see"
@@ -102,13 +78,8 @@
   return widgets;
 }
 
-<<<<<<< HEAD
-// Inject widgets into HTML using jsdom for precise insertion
-function injectWidgetsIntoSections(html, widgets) {
-=======
 // Inject widgets into HTML using jsdom for precise placement
 function injectWidgetsIntoSections(html, widgets, destination = '') {
->>>>>>> 7266b9f3
   if (!widgets || widgets.length === 0) return html;
   
   try {
@@ -123,17 +94,6 @@
       "Weather": 0
     };
 
-<<<<<<< HEAD
-    // 1. REMOVE widgets from Don't Forget List section (if any exist)
-    const dontForgetSection = Array.from(document.querySelectorAll('h2')).find(h => 
-      h.textContent.includes("Don't Forget List") || h.textContent.includes("🧳")
-    );
-    if (dontForgetSection) {
-      let current = dontForgetSection.nextElementSibling;
-      while (current && !current.matches('h2')) {
-        if (current.classList.contains('section-widget') || 
-            current.querySelector('script[src*="tpwdgt.com"]')) {
-=======
     // 1. Remove widgets from Don't Forget List section if any exist
     const dontForgetH2 = Array.from(document.querySelectorAll('h2')).find(h => 
       h.textContent.includes("Don't Forget") || h.textContent.includes("🧳")
@@ -148,7 +108,6 @@
           current.querySelector('[data-airport-widget]') ||
           current.querySelector('script[src*="tpwdgt.com"]')
         )) {
->>>>>>> 7266b9f3
           const next = current.nextElementSibling;
           current.remove();
           current = next;
@@ -158,16 +117,6 @@
       }
     }
 
-<<<<<<< HEAD
-    // 2. ADD Weather widget after Trip Overview section
-    const tripOverviewSection = Array.from(document.querySelectorAll('h2')).find(h => 
-      h.textContent.includes("Trip Overview") || h.textContent.includes("🎯")
-    );
-    if (tripOverviewSection) {
-      const weatherWidget = document.createElement('div');
-      weatherWidget.className = 'weather-widget';
-      weatherWidget.innerHTML = `
-=======
     // 2. Add Weather Forecast section after Trip Overview
     const tripOverviewH2 = Array.from(document.querySelectorAll('h2')).find(h => 
       h.textContent.includes("Trip Overview") || h.textContent.includes("🎯")
@@ -175,22 +124,12 @@
     if (tripOverviewH2) {
       const weatherSection = document.createElement('div');
       weatherSection.innerHTML = `
->>>>>>> 7266b9f3
         <h2>🌤️ Weather Forecast</h2>
         <table class="budget-table">
           <thead>
             <tr><th>Date</th><th>Min</th><th>Max</th><th>Rain%</th><th>Details</th></tr>
           </thead>
           <tbody>
-<<<<<<< HEAD
-            <tr><td>Day 1</td><td>18°</td><td>24°</td><td>10%</td><td><a href="https://maps.google.com/?q=weather" target="_blank">Forecast</a></td></tr>
-            <tr><td>Day 2</td><td>19°</td><td>25°</td><td>5%</td><td><a href="https://maps.google.com/?q=weather" target="_blank">Forecast</a></td></tr>
-            <tr><td>Day 3</td><td>17°</td><td>23°</td><td>15%</td><td><a href="https://maps.google.com/?q=weather" target="_blank">Forecast</a></td></tr>
-            <tr><td>Day 4</td><td>20°</td><td>26°</td><td>0%</td><td><a href="https://maps.google.com/?q=weather" target="_blank">Forecast</a></td></tr>
-            <tr><td>Day 5</td><td>18°</td><td>24°</td><td>20%</td><td><a href="https://maps.google.com/?q=weather" target="_blank">Forecast</a></td></tr>
-            <tr><td>Day 6</td><td>19°</td><td>25°</td><td>5%</td><td><a href="https://maps.google.com/?q=weather" target="_blank">Forecast</a></td></tr>
-            <tr><td>Day 7</td><td>21°</td><td>27°</td><td>0%</td><td><a href="https://maps.google.com/?q=weather" target="_blank">Forecast</a></td></tr>
-=======
             <tr><td>Day 1</td><td>18°</td><td>24°</td><td>10%</td><td><a href="https://maps.google.com/?q=${destination}+weather" target="_blank">Details</a></td></tr>
             <tr><td>Day 2</td><td>19°</td><td>25°</td><td>5%</td><td><a href="https://maps.google.com/?q=${destination}+weather" target="_blank">Details</a></td></tr>
             <tr><td>Day 3</td><td>17°</td><td>23°</td><td>15%</td><td><a href="https://maps.google.com/?q=${destination}+weather" target="_blank">Details</a></td></tr>
@@ -198,21 +137,11 @@
             <tr><td>Day 5</td><td>18°</td><td>24°</td><td>20%</td><td><a href="https://maps.google.com/?q=${destination}+weather" target="_blank">Details</a></td></tr>
             <tr><td>Day 6</td><td>19°</td><td>25°</td><td>5%</td><td><a href="https://maps.google.com/?q=${destination}+weather" target="_blank">Details</a></td></tr>
             <tr><td>Day 7</td><td>21°</td><td>27°</td><td>0%</td><td><a href="https://maps.google.com/?q=${destination}+weather" target="_blank">Details</a></td></tr>
->>>>>>> 7266b9f3
           </tbody>
         </table>
       `;
       
       // Find next h2 after Trip Overview
-<<<<<<< HEAD
-      let nextSection = tripOverviewSection.nextElementSibling;
-      while (nextSection && !nextSection.matches('h2')) {
-        nextSection = nextSection.nextElementSibling;
-      }
-      
-      if (nextSection) {
-        nextSection.parentNode.insertBefore(weatherWidget, nextSection);
-=======
       let nextH2 = tripOverviewH2.nextElementSibling;
       while (nextH2 && nextH2.tagName !== 'H2') {
         nextH2 = nextH2.nextElementSibling;
@@ -220,24 +149,15 @@
       
       if (nextH2) {
         nextH2.parentNode.insertBefore(weatherSection, nextH2);
->>>>>>> 7266b9f3
         widgetsInjected["Weather"] = 1;
       }
     }
 
-<<<<<<< HEAD
-    // 3. MOVE Flight, Hotel, Car, Airport Transfer widgets to Budget Breakdown section
-    const budgetBreakdownSection = Array.from(document.querySelectorAll('h2')).find(h => 
-      h.textContent.includes("Budget Breakdown") || h.textContent.includes("💰")
-    );
-    if (budgetBreakdownSection) {
-=======
     // 3. Add Flight, Hotel, Car, Airport Transfer widgets to Budget Breakdown section
     const budgetH2 = Array.from(document.querySelectorAll('h2')).find(h => 
       h.textContent.includes("Budget Breakdown") || h.textContent.includes("💰")
     );
     if (budgetH2) {
->>>>>>> 7266b9f3
       const budgetWidgets = widgets.filter(w => w.placement === "budget_breakdown");
       
       budgetWidgets.forEach(widget => {
@@ -255,15 +175,6 @@
         `;
         
         // Find next h2 after Budget Breakdown
-<<<<<<< HEAD
-        let nextSection = budgetBreakdownSection.nextElementSibling;
-        while (nextSection && !nextSection.matches('h2')) {
-          nextSection = nextSection.nextElementSibling;
-        }
-        
-        if (nextSection) {
-          nextSection.parentNode.insertBefore(widgetDiv, nextSection);
-=======
         let nextH2 = budgetH2.nextElementSibling;
         while (nextH2 && nextH2.tagName !== 'H2') {
           nextH2 = nextH2.nextElementSibling;
@@ -271,25 +182,16 @@
         
         if (nextH2) {
           nextH2.parentNode.insertBefore(widgetDiv, nextH2);
->>>>>>> 7266b9f3
           widgetsInjected["Budget Breakdown"]++;
         }
       });
     }
 
-<<<<<<< HEAD
-    // 4. ADD Airalo/eSIM widget to Useful Apps section
-    const usefulAppsSection = Array.from(document.querySelectorAll('h2')).find(h => 
-      h.textContent.includes("Useful Apps") || h.textContent.includes("📱")
-    );
-    if (usefulAppsSection) {
-=======
     // 4. Add Airalo/eSIM widget to Useful Apps section
     const usefulAppsH2 = Array.from(document.querySelectorAll('h2')).find(h => 
       h.textContent.includes("Useful Apps") || h.textContent.includes("📱")
     );
     if (usefulAppsH2) {
->>>>>>> 7266b9f3
       const esimWidget = widgets.find(w => w.category === "connectivity");
       if (esimWidget) {
         const widgetDiv = document.createElement('div');
@@ -306,15 +208,6 @@
         `;
         
         // Find next h2 after Useful Apps
-<<<<<<< HEAD
-        let nextSection = usefulAppsSection.nextElementSibling;
-        while (nextSection && !nextSection.matches('h2')) {
-          nextSection = nextSection.nextElementSibling;
-        }
-        
-        if (nextSection) {
-          nextSection.parentNode.insertBefore(widgetDiv, nextSection);
-=======
         let nextH2 = usefulAppsH2.nextElementSibling;
         while (nextH2 && nextH2.tagName !== 'H2') {
           nextH2 = nextH2.nextElementSibling;
@@ -322,25 +215,16 @@
         
         if (nextH2) {
           nextH2.parentNode.insertBefore(widgetDiv, nextH2);
->>>>>>> 7266b9f3
           widgetsInjected["Useful Apps"]++;
         }
       }
     }
 
-<<<<<<< HEAD
-    // 5. ADD GetYourGuide widget to Must-See Attractions section
-    const mustSeeSection = Array.from(document.querySelectorAll('h2')).find(h => 
-      h.textContent.includes("Must-See Attractions") || h.textContent.includes("🎫")
-    );
-    if (mustSeeSection) {
-=======
     // 5. Add GetYourGuide widget to Must-See Attractions section
     const mustSeeH2 = Array.from(document.querySelectorAll('h2')).find(h => 
       h.textContent.includes("Must-See Attractions") || h.textContent.includes("🎫")
     );
     if (mustSeeH2) {
->>>>>>> 7266b9f3
       const gygWidget = widgets.find(w => w.category === "activities");
       if (gygWidget) {
         const widgetDiv = document.createElement('div');
@@ -348,15 +232,6 @@
         widgetDiv.innerHTML = gygWidget.script;
         
         // Find next h2 after Must-See Attractions
-<<<<<<< HEAD
-        let nextSection = mustSeeSection.nextElementSibling;
-        while (nextSection && !nextSection.matches('h2')) {
-          nextSection = nextSection.nextElementSibling;
-        }
-        
-        if (nextSection) {
-          nextSection.parentNode.insertBefore(widgetDiv, nextSection);
-=======
         let nextH2 = mustSeeH2.nextElementSibling;
         while (nextH2 && nextH2.tagName !== 'H2') {
           nextH2 = nextH2.nextElementSibling;
@@ -364,22 +239,11 @@
         
         if (nextH2) {
           nextH2.parentNode.insertBefore(widgetDiv, nextH2);
->>>>>>> 7266b9f3
           widgetsInjected["Must-See"]++;
         }
       }
     }
 
-<<<<<<< HEAD
-    // 6. ADD GetYourGuide widgets between Day 2/3 and 4/5 in Daily Itineraries
-    const dailyItinerariesSection = Array.from(document.querySelectorAll('h2')).find(h => 
-      h.textContent.includes("Daily Itineraries") || h.textContent.includes("🎭")
-    );
-    if (dailyItinerariesSection) {
-      const gygWidget = widgets.find(w => w.category === "activities");
-      if (gygWidget) {
-        // Find Day 2 and Day 4 headings
-=======
     // 6. Add GetYourGuide widgets between Day 2/4 in Daily Itineraries
     const dailyItinerariesH2 = Array.from(document.querySelectorAll('h2')).find(h => 
       h.textContent.includes("Daily Itineraries") || h.textContent.includes("🎭")
@@ -388,33 +252,10 @@
       const gygWidget = widgets.find(w => w.category === "activities");
       if (gygWidget) {
         // Find Day headings (h3)
->>>>>>> 7266b9f3
         const dayHeadings = Array.from(document.querySelectorAll('h3')).filter(h => 
           h.textContent.match(/Day\s+\d+/i)
         );
         
-<<<<<<< HEAD
-        // Insert between Day 2 and Day 3
-        const day2 = dayHeadings.find(h => h.textContent.match(/Day\s+2/i));
-        const day3 = dayHeadings.find(h => h.textContent.match(/Day\s+3/i));
-        if (day2 && day3) {
-          const widgetDiv = document.createElement('div');
-          widgetDiv.className = 'gyg-widget-inline';
-          widgetDiv.innerHTML = gygWidget.script;
-          day3.parentNode.insertBefore(widgetDiv, day3);
-          widgetsInjected["Daily Itineraries"]++;
-        }
-        
-        // Insert between Day 4 and Day 5
-        const day4 = dayHeadings.find(h => h.textContent.match(/Day\s+4/i));
-        const day5 = dayHeadings.find(h => h.textContent.match(/Day\s+5/i));
-        if (day4 && day5) {
-          const widgetDiv = document.createElement('div');
-          widgetDiv.className = 'gyg-widget-inline';
-          widgetDiv.innerHTML = gygWidget.script;
-          day5.parentNode.insertBefore(widgetDiv, day5);
-          widgetsInjected["Daily Itineraries"]++;
-=======
         // Insert after Day 2
         const day2 = dayHeadings.find(h => h.textContent.match(/Day\s+2/i));
         if (day2) {
@@ -451,7 +292,6 @@
             nextElement.parentNode.insertBefore(widgetDiv, nextElement);
             widgetsInjected["Daily Itineraries"]++;
           }
->>>>>>> 7266b9f3
         }
       }
     }
