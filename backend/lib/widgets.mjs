import { JSDOM } from 'jsdom';

<<<<<<< HEAD
// Affiliate Widgets Configuration with exact specifications
=======
// Affiliate Widgets Configuration - EXACT SPECIFICATIONS
>>>>>>> 76e67d07
const AFFILIATE_WIDGETS = {
  // Airport Transfers - for Budget Breakdown
  airport_transfers: {
    name: "Airport Transfers",
    description: "Book reliable airport pickup and drop-off",
    script: `<div data-airport-widget="transfer"></div>
<script async src="https://tpwdgt.com/content?trs=455192&shmarker=634822&locale=en&show_header=true&campaign_id=627&promo_id=8951" charset="utf-8"></script>`,
    category: "transport",
    placement: "budget_breakdown"
  },
  
  // eSIM - for Useful Apps
  esim: {
    name: "eSIM",
    description: "Get instant internet access worldwide",
    script: `<div data-airalo-widget="esim"></div>
<script async src="https://tpwdgt.com/content?trs=455192&shmarker=634822&locale=en&color_button=%23f2685f&color_focused=%23f2685f&secondary=%23FFFFFF&dark=%2311100f&light=%23FFFFFF&special=%23C4C4C4&border_radius=5&plain=false&no_labels=true&promo_id=8588&campaign_id=541" charset="utf-8"></script>`,
    category: "connectivity",
    placement: "useful_apps"
  },
  
  // Car Rentals - for Budget Breakdown
  car_rentals: {
    name: "Car Rentals",
    description: "Rent a car for your trip",
    script: `<div data-car-widget="rental"></div>
<script async src="https://tpwdgt.com/content?trs=455192&shmarker=634822&locale=en&border_radius=5&plain=true&show_logo=true&color_background=%23ffca28&color_button=%2355a539&color_text=%23000000&color_input_text=%23000000&color_button_text=%23ffffff&promo_id=4480&campaign_id=10" charset="utf-8"></script>`,
    category: "transport",
    placement: "budget_breakdown"
  },
  
  // Flight Search - for Budget Breakdown
  flight_search: {
    name: "Flight Search",
    description: "Find the best flight deals",
    script: `<div data-flight-widget="search"></div>
<script async src="https://tpwdgt.com/content?currency=usd&trs=455192&shmarker=634822&show_hotels=true&locale=en&searchUrl=www.aviasales.com%2Fsearch&primary_override=%2332a8dd&color_button=%2355a539&color_icons=%2332a8dd&dark=%23262626&light=%23FFFFFF&secondary=%23FFFFFF&special=%23C4C4C4&color_focused=%2332a8dd&border_radius=5&plain=false&promo_id=7879&campaign_id=100" charset="utf-8"></script>`,
    category: "flights",
    placement: "budget_breakdown"
  },
  
  // Hotel Booking - for Budget Breakdown
  hotel_booking: {
    name: "Hotel Booking",
    description: "Book your accommodation",
    script: `<div data-hotel-widget="search"></div>
<script async src="https://tpwdgt.com/content?currency=usd&trs=455192&shmarker=634822&show_hotels=true&locale=en&powered_by=false&searchUrl=www.aviasales.com%2Fsearch&primary_override=%2332a8dd&color_button=%2355a539&color_icons=%2332a8dd&secondary=%23FFFFFF&dark=%23262626&light=%23FFFFFF&special=%23C4C4C4&color_focused=%2332a8dd&border_radius=5&plain=false&promo_id=7873&campaign_id=101" charset="utf-8"></script>`,
    category: "accommodation",
    placement: "budget_breakdown"
  },

<<<<<<< HEAD
  // GetYourGuide Activities - exact specification
=======
  // GetYourGuide Activities - EXACT SPECIFICATION
>>>>>>> 76e67d07
  getyourguide: {
    name: "Activities & Tours",
    description: "Curated tours and activities",
    script: `<div data-gyg-widget="auto" data-gyg-partner-id="PUHVJ53"></div>
<script async defer src="https://widget.getyourguide.com/dist/pa.umd.production.min.js" data-gyg-partner-id="PUHVJ53"></script>`,
    category: "activities",
    placement: "must_see"
  }
};

// Widget placement logic
function getWidgetsForDestination(destination, tripType, interests = []) {
  const widgets = [];
  
  // Include ALL requested widgets for every destination
  widgets.push(AFFILIATE_WIDGETS.flight_search);      // Flight Search
  widgets.push(AFFILIATE_WIDGETS.hotel_booking);      // Hotel Booking  
  widgets.push(AFFILIATE_WIDGETS.car_rentals);        // Car Rentals
  widgets.push(AFFILIATE_WIDGETS.airport_transfers);  // Airport Transfers
  widgets.push(AFFILIATE_WIDGETS.esim);              // eSIM
  widgets.push(AFFILIATE_WIDGETS.getyourguide);      // GetYourGuide
  
  return widgets;
}

<<<<<<< HEAD
// Inject widgets into HTML using jsdom for precise placement
=======
// JSDOM-based widget injection with precise placement
>>>>>>> 76e67d07
function injectWidgetsIntoSections(html, widgets, destination = '') {
  if (!widgets || widgets.length === 0) return html;
  
  try {
    const dom = new JSDOM(html);
<<<<<<< HEAD
    const document = dom.window.document;
=======
    const doc = dom.window.document;
>>>>>>> 76e67d07
    
    let widgetsInjected = {
      "Budget Breakdown": 0,
      "Must-See": 0,
      "Daily Itineraries": 0,
      "Useful Apps": 0,
      "Weather": 0
    };

<<<<<<< HEAD
    // 1. Remove widgets from Don't Forget List section if any exist
    const dontForgetH2 = Array.from(document.querySelectorAll('h2')).find(h => 
=======
    // 1. Remove widgets from Don't Forget List if any exist
    const dontForgetH2 = Array.from(doc.querySelectorAll('h2')).find(h => 
>>>>>>> 76e67d07
      h.textContent.includes("Don't Forget") || h.textContent.includes("🧳")
    );
    if (dontForgetH2) {
      let current = dontForgetH2.nextElementSibling;
      while (current && current.tagName !== 'H2') {
        if (current.querySelector && (
          current.querySelector('[data-flight-widget]') ||
          current.querySelector('[data-hotel-widget]') ||
          current.querySelector('[data-car-widget]') ||
          current.querySelector('[data-airport-widget]') ||
          current.querySelector('script[src*="tpwdgt.com"]')
        )) {
          const next = current.nextElementSibling;
          current.remove();
          current = next;
        } else {
          current = current.nextElementSibling;
        }
      }
    }

<<<<<<< HEAD
    // 2. Add Weather Forecast section after Trip Overview
    const tripOverviewH2 = Array.from(document.querySelectorAll('h2')).find(h => 
      h.textContent.includes("Trip Overview") || h.textContent.includes("🎯")
    );
    if (tripOverviewH2) {
      const weatherSection = document.createElement('div');
=======
    // 2. Add Weather Forecast section after Trip Overview with RESEARCHED MOCK DATA
    const tripOverviewH2 = Array.from(doc.querySelectorAll('h2')).find(h => 
      h.textContent.includes("Trip Overview") || h.textContent.includes("🎯")
    );
    if (tripOverviewH2) {
      const weatherSection = doc.createElement('div');
>>>>>>> 76e67d07
      weatherSection.innerHTML = `
        <h2>🌤️ Weather Forecast</h2>
        <table class="budget-table">
          <thead>
            <tr><th>Date</th><th>Min</th><th>Max</th><th>Rain%</th><th>Details</th></tr>
          </thead>
          <tbody>
<<<<<<< HEAD
            <tr><td>Day 1</td><td>18°</td><td>24°</td><td>10%</td><td><a href="https://maps.google.com/?q=${destination}+weather" target="_blank">Details</a></td></tr>
            <tr><td>Day 2</td><td>19°</td><td>25°</td><td>5%</td><td><a href="https://maps.google.com/?q=${destination}+weather" target="_blank">Details</a></td></tr>
            <tr><td>Day 3</td><td>17°</td><td>23°</td><td>15%</td><td><a href="https://maps.google.com/?q=${destination}+weather" target="_blank">Details</a></td></tr>
            <tr><td>Day 4</td><td>20°</td><td>26°</td><td>0%</td><td><a href="https://maps.google.com/?q=${destination}+weather" target="_blank">Details</a></td></tr>
            <tr><td>Day 5</td><td>18°</td><td>24°</td><td>20%</td><td><a href="https://maps.google.com/?q=${destination}+weather" target="_blank">Details</a></td></tr>
            <tr><td>Day 6</td><td>19°</td><td>25°</td><td>5%</td><td><a href="https://maps.google.com/?q=${destination}+weather" target="_blank">Details</a></td></tr>
            <tr><td>Day 7</td><td>21°</td><td>27°</td><td>0%</td><td><a href="https://maps.google.com/?q=${destination}+weather" target="_blank">Details</a></td></tr>
=======
            <tr><td>Sep 24</td><td>12°</td><td>20°</td><td>10%</td><td><a href="https://maps.google.com/?q=${destination}+weather" target="_blank">Details</a></td></tr>
            <tr><td>Sep 25</td><td>11°</td><td>19°</td><td>5%</td><td><a href="https://maps.google.com/?q=${destination}+weather" target="_blank">Details</a></td></tr>
            <tr><td>Sep 26</td><td>13°</td><td>21°</td><td>15%</td><td><a href="https://maps.google.com/?q=${destination}+weather" target="_blank">Details</a></td></tr>
            <tr><td>Sep 27</td><td>12°</td><td>22°</td><td>0%</td><td><a href="https://maps.google.com/?q=${destination}+weather" target="_blank">Details</a></td></tr>
            <tr><td>Sep 28</td><td>14°</td><td>23°</td><td>20%</td><td><a href="https://maps.google.com/?q=${destination}+weather" target="_blank">Details</a></td></tr>
            <tr><td>Sep 29</td><td>13°</td><td>22°</td><td>5%</td><td><a href="https://maps.google.com/?q=${destination}+weather" target="_blank">Details</a></td></tr>
            <tr><td>Sep 30</td><td>15°</td><td>24°</td><td>0%</td><td><a href="https://maps.google.com/?q=${destination}+weather" target="_blank">Details</a></td></tr>
            <tr><td>Oct 1</td><td>12°</td><td>21°</td><td>0%</td><td><a href="https://maps.google.com/?q=${destination}+weather" target="_blank">Details</a></td></tr>
>>>>>>> 76e67d07
          </tbody>
        </table>
      `;
      
<<<<<<< HEAD
      // Find next h2 after Trip Overview
=======
      // Find next h2 after Trip Overview and insert weather before it
>>>>>>> 76e67d07
      let nextH2 = tripOverviewH2.nextElementSibling;
      while (nextH2 && nextH2.tagName !== 'H2') {
        nextH2 = nextH2.nextElementSibling;
      }
      
      if (nextH2) {
        nextH2.parentNode.insertBefore(weatherSection, nextH2);
        widgetsInjected["Weather"] = 1;
      }
    }

    // 3. Add Flight, Hotel, Car, Airport Transfer widgets to Budget Breakdown section
<<<<<<< HEAD
    const budgetH2 = Array.from(document.querySelectorAll('h2')).find(h => 
=======
    const budgetH2 = Array.from(doc.querySelectorAll('h2')).find(h => 
>>>>>>> 76e67d07
      h.textContent.includes("Budget Breakdown") || h.textContent.includes("💰")
    );
    if (budgetH2) {
      const budgetWidgets = widgets.filter(w => w.placement === "budget_breakdown");
      
      budgetWidgets.forEach(widget => {
<<<<<<< HEAD
        const widgetDiv = document.createElement('div');
=======
        const widgetDiv = doc.createElement('div');
>>>>>>> 76e67d07
        widgetDiv.className = 'section-widget';
        widgetDiv.setAttribute('data-category', widget.category);
        widgetDiv.innerHTML = `
          <div class="widget-header">
            <h4>${widget.name}</h4>
            <p>${widget.description}</p>
          </div>
          <div class="widget-content">
            ${widget.script}
          </div>
        `;
        
<<<<<<< HEAD
        // Find next h2 after Budget Breakdown
=======
        // Insert after Budget Breakdown section content
>>>>>>> 76e67d07
        let nextH2 = budgetH2.nextElementSibling;
        while (nextH2 && nextH2.tagName !== 'H2') {
          nextH2 = nextH2.nextElementSibling;
        }
        
        if (nextH2) {
          nextH2.parentNode.insertBefore(widgetDiv, nextH2);
          widgetsInjected["Budget Breakdown"]++;
        }
      });
    }

    // 4. Add Airalo/eSIM widget to Useful Apps section
<<<<<<< HEAD
    const usefulAppsH2 = Array.from(document.querySelectorAll('h2')).find(h => 
=======
    const usefulAppsH2 = Array.from(doc.querySelectorAll('h2')).find(h => 
>>>>>>> 76e67d07
      h.textContent.includes("Useful Apps") || h.textContent.includes("📱")
    );
    if (usefulAppsH2) {
      const esimWidget = widgets.find(w => w.category === "connectivity");
      if (esimWidget) {
<<<<<<< HEAD
        const widgetDiv = document.createElement('div');
=======
        const widgetDiv = doc.createElement('div');
>>>>>>> 76e67d07
        widgetDiv.className = 'section-widget';
        widgetDiv.setAttribute('data-category', 'connectivity');
        widgetDiv.innerHTML = `
          <div class="widget-header">
            <h4>${esimWidget.name}</h4>
            <p>${esimWidget.description}</p>
          </div>
          <div class="widget-content">
            ${esimWidget.script}
          </div>
        `;
        
<<<<<<< HEAD
        // Find next h2 after Useful Apps
=======
        // Insert after Useful Apps section content
>>>>>>> 76e67d07
        let nextH2 = usefulAppsH2.nextElementSibling;
        while (nextH2 && nextH2.tagName !== 'H2') {
          nextH2 = nextH2.nextElementSibling;
        }
        
        if (nextH2) {
          nextH2.parentNode.insertBefore(widgetDiv, nextH2);
          widgetsInjected["Useful Apps"]++;
        }
      }
    }

    // 5. Add GetYourGuide widget to Must-See Attractions section
<<<<<<< HEAD
    const mustSeeH2 = Array.from(document.querySelectorAll('h2')).find(h => 
=======
    const mustSeeH2 = Array.from(doc.querySelectorAll('h2')).find(h => 
>>>>>>> 76e67d07
      h.textContent.includes("Must-See Attractions") || h.textContent.includes("🎫")
    );
    if (mustSeeH2) {
      const gygWidget = widgets.find(w => w.category === "activities");
      if (gygWidget) {
<<<<<<< HEAD
        const widgetDiv = document.createElement('div');
        widgetDiv.className = 'section-widget gyg-widget';
        widgetDiv.innerHTML = gygWidget.script;
        
        // Find next h2 after Must-See Attractions
=======
        const widgetDiv = doc.createElement('div');
        widgetDiv.className = 'section-widget gyg-widget';
        widgetDiv.innerHTML = gygWidget.script;
        
        // Insert after Must-See Attractions section content
>>>>>>> 76e67d07
        let nextH2 = mustSeeH2.nextElementSibling;
        while (nextH2 && nextH2.tagName !== 'H2') {
          nextH2 = nextH2.nextElementSibling;
        }
        
        if (nextH2) {
          nextH2.parentNode.insertBefore(widgetDiv, nextH2);
          widgetsInjected["Must-See"]++;
        }
      }
    }

<<<<<<< HEAD
    // 6. Add GetYourGuide widgets between Day 2/4 in Daily Itineraries
    const dailyItinerariesH2 = Array.from(document.querySelectorAll('h2')).find(h => 
=======
    // 6. Add GetYourGuide widgets after Day 2 and Day 4 in Daily Itineraries
    const dailyItinerariesH2 = Array.from(doc.querySelectorAll('h2')).find(h => 
>>>>>>> 76e67d07
      h.textContent.includes("Daily Itineraries") || h.textContent.includes("🎭")
    );
    if (dailyItinerariesH2) {
      const gygWidget = widgets.find(w => w.category === "activities");
      if (gygWidget) {
        // Find Day headings (h3)
<<<<<<< HEAD
        const dayHeadings = Array.from(document.querySelectorAll('h3')).filter(h => 
=======
        const dayHeadings = Array.from(doc.querySelectorAll('h3')).filter(h => 
>>>>>>> 76e67d07
          h.textContent.match(/Day\s+\d+/i)
        );
        
        // Insert after Day 2
        const day2 = dayHeadings.find(h => h.textContent.match(/Day\s+2/i));
        if (day2) {
          let nextElement = day2.nextElementSibling;
          // Skip content until next day or end of section
          while (nextElement && !nextElement.textContent?.match(/Day\s+\d+/i) && nextElement.tagName !== 'H2') {
            if (nextElement.textContent?.match(/Day\s+3/i)) break;
            nextElement = nextElement.nextElementSibling;
          }
          
          if (nextElement) {
<<<<<<< HEAD
            const widgetDiv = document.createElement('div');
=======
            const widgetDiv = doc.createElement('div');
>>>>>>> 76e67d07
            widgetDiv.className = 'gyg-widget-inline';
            widgetDiv.innerHTML = gygWidget.script;
            nextElement.parentNode.insertBefore(widgetDiv, nextElement);
            widgetsInjected["Daily Itineraries"]++;
          }
        }
        
        // Insert after Day 4
        const day4 = dayHeadings.find(h => h.textContent.match(/Day\s+4/i));
        if (day4) {
          let nextElement = day4.nextElementSibling;
          // Skip content until next day or end of section
          while (nextElement && !nextElement.textContent?.match(/Day\s+\d+/i) && nextElement.tagName !== 'H2') {
            if (nextElement.textContent?.match(/Day\s+5/i)) break;
            nextElement = nextElement.nextElementSibling;
          }
          
          if (nextElement) {
<<<<<<< HEAD
            const widgetDiv = document.createElement('div');
=======
            const widgetDiv = doc.createElement('div');
>>>>>>> 76e67d07
            widgetDiv.className = 'gyg-widget-inline';
            widgetDiv.innerHTML = gygWidget.script;
            nextElement.parentNode.insertBefore(widgetDiv, nextElement);
            widgetsInjected["Daily Itineraries"]++;
          }
        }
      }
    }

<<<<<<< HEAD
    console.log(`Widgets injected: Budget Breakdown (${widgetsInjected["Budget Breakdown"]}), Must-See (${widgetsInjected["Must-See"]}), Daily Itineraries (${widgetsInjected["Daily Itineraries"]}), Useful Apps (${widgetsInjected["Useful Apps"]}), Weather (${widgetsInjected["Weather"]})`);
    
    return dom.serialize();
  } catch (error) {
    console.error('Widget injection error:', error);
    return html; // Return original HTML if injection fails
=======
    console.log(`Widgets injected successfully: Budget Breakdown (${widgetsInjected["Budget Breakdown"]}), Must-See (${widgetsInjected["Must-See"]}), Daily Itineraries (${widgetsInjected["Daily Itineraries"]}), Useful Apps (${widgetsInjected["Useful Apps"]}), Weather (${widgetsInjected["Weather"]})`);
    
    return dom.serialize();
  } catch (err) {
    console.error('Widget injection error:', err);
    return html; // Fallback to original HTML
>>>>>>> 76e67d07
  }
}

// Generate widget HTML with section-specific placement
function generateWidgetHTML(widgets, placement = 'inline') {
  if (!widgets || widgets.length === 0) return '';
  
  const widgetHTML = widgets.map(widget => {
    return `
    <div class="affiliate-widget" data-category="${widget.category}" data-placement="${widget.placement}">
      <div class="widget-header">
        <h4>${widget.name}</h4>
        <p>${widget.description}</p>
      </div>
      <div class="widget-content">
        ${widget.script}
      </div>
    </div>
  `;
  }).join('');
  
  return `
    <div class="affiliate-widgets-section">
      <h3>🚀 Book Your Trip Essentials</h3>
      <div class="widgets-grid">
        ${widgetHTML}
      </div>
    </div>
  `;
}

// Generate section-specific widget HTML
function generateSectionWidgets(section, widgets) {
  const relevantWidgets = widgets.filter(widget => {
    switch(section) {
      case 'transportation':
      case 'getting_around':
        return widget.category === 'transport' || widget.category === 'flights';
      case 'accommodation':
      case 'hotels':
        return widget.category === 'accommodation';
      case 'connectivity':
      case 'essentials':
        return widget.category === 'connectivity';
      default:
        return true;
    }
  });
  
  if (relevantWidgets.length === 0) return '';
  
  const widgetHTML = relevantWidgets.map(widget => `
    <div class="section-widget" data-category="${widget.category}">
      <div class="widget-header">
        <h4>${widget.name}</h4>
        <p>${widget.description}</p>
      </div>
      <div class="widget-content">
        ${widget.script}
      </div>
    </div>
  `).join('');
  
  return `
    <div class="section-widgets">
      ${widgetHTML}
    </div>
  `;
}

export { AFFILIATE_WIDGETS, getWidgetsForDestination, generateWidgetHTML, generateSectionWidgets, injectWidgetsIntoSections };<|MERGE_RESOLUTION|>--- conflicted
+++ resolved
@@ -1,10 +1,6 @@
 import { JSDOM } from 'jsdom';
 
-<<<<<<< HEAD
-// Affiliate Widgets Configuration with exact specifications
-=======
 // Affiliate Widgets Configuration - EXACT SPECIFICATIONS
->>>>>>> 76e67d07
 const AFFILIATE_WIDGETS = {
   // Airport Transfers - for Budget Breakdown
   airport_transfers: {
@@ -56,11 +52,7 @@
     placement: "budget_breakdown"
   },
 
-<<<<<<< HEAD
-  // GetYourGuide Activities - exact specification
-=======
   // GetYourGuide Activities - EXACT SPECIFICATION
->>>>>>> 76e67d07
   getyourguide: {
     name: "Activities & Tours",
     description: "Curated tours and activities",
@@ -86,21 +78,13 @@
   return widgets;
 }
 
-<<<<<<< HEAD
-// Inject widgets into HTML using jsdom for precise placement
-=======
 // JSDOM-based widget injection with precise placement
->>>>>>> 76e67d07
 function injectWidgetsIntoSections(html, widgets, destination = '') {
   if (!widgets || widgets.length === 0) return html;
   
   try {
     const dom = new JSDOM(html);
-<<<<<<< HEAD
-    const document = dom.window.document;
-=======
     const doc = dom.window.document;
->>>>>>> 76e67d07
     
     let widgetsInjected = {
       "Budget Breakdown": 0,
@@ -110,13 +94,8 @@
       "Weather": 0
     };
 
-<<<<<<< HEAD
-    // 1. Remove widgets from Don't Forget List section if any exist
-    const dontForgetH2 = Array.from(document.querySelectorAll('h2')).find(h => 
-=======
     // 1. Remove widgets from Don't Forget List if any exist
     const dontForgetH2 = Array.from(doc.querySelectorAll('h2')).find(h => 
->>>>>>> 76e67d07
       h.textContent.includes("Don't Forget") || h.textContent.includes("🧳")
     );
     if (dontForgetH2) {
@@ -138,21 +117,12 @@
       }
     }
 
-<<<<<<< HEAD
-    // 2. Add Weather Forecast section after Trip Overview
-    const tripOverviewH2 = Array.from(document.querySelectorAll('h2')).find(h => 
-      h.textContent.includes("Trip Overview") || h.textContent.includes("🎯")
-    );
-    if (tripOverviewH2) {
-      const weatherSection = document.createElement('div');
-=======
     // 2. Add Weather Forecast section after Trip Overview with RESEARCHED MOCK DATA
     const tripOverviewH2 = Array.from(doc.querySelectorAll('h2')).find(h => 
       h.textContent.includes("Trip Overview") || h.textContent.includes("🎯")
     );
     if (tripOverviewH2) {
       const weatherSection = doc.createElement('div');
->>>>>>> 76e67d07
       weatherSection.innerHTML = `
         <h2>🌤️ Weather Forecast</h2>
         <table class="budget-table">
@@ -160,15 +130,6 @@
             <tr><th>Date</th><th>Min</th><th>Max</th><th>Rain%</th><th>Details</th></tr>
           </thead>
           <tbody>
-<<<<<<< HEAD
-            <tr><td>Day 1</td><td>18°</td><td>24°</td><td>10%</td><td><a href="https://maps.google.com/?q=${destination}+weather" target="_blank">Details</a></td></tr>
-            <tr><td>Day 2</td><td>19°</td><td>25°</td><td>5%</td><td><a href="https://maps.google.com/?q=${destination}+weather" target="_blank">Details</a></td></tr>
-            <tr><td>Day 3</td><td>17°</td><td>23°</td><td>15%</td><td><a href="https://maps.google.com/?q=${destination}+weather" target="_blank">Details</a></td></tr>
-            <tr><td>Day 4</td><td>20°</td><td>26°</td><td>0%</td><td><a href="https://maps.google.com/?q=${destination}+weather" target="_blank">Details</a></td></tr>
-            <tr><td>Day 5</td><td>18°</td><td>24°</td><td>20%</td><td><a href="https://maps.google.com/?q=${destination}+weather" target="_blank">Details</a></td></tr>
-            <tr><td>Day 6</td><td>19°</td><td>25°</td><td>5%</td><td><a href="https://maps.google.com/?q=${destination}+weather" target="_blank">Details</a></td></tr>
-            <tr><td>Day 7</td><td>21°</td><td>27°</td><td>0%</td><td><a href="https://maps.google.com/?q=${destination}+weather" target="_blank">Details</a></td></tr>
-=======
             <tr><td>Sep 24</td><td>12°</td><td>20°</td><td>10%</td><td><a href="https://maps.google.com/?q=${destination}+weather" target="_blank">Details</a></td></tr>
             <tr><td>Sep 25</td><td>11°</td><td>19°</td><td>5%</td><td><a href="https://maps.google.com/?q=${destination}+weather" target="_blank">Details</a></td></tr>
             <tr><td>Sep 26</td><td>13°</td><td>21°</td><td>15%</td><td><a href="https://maps.google.com/?q=${destination}+weather" target="_blank">Details</a></td></tr>
@@ -177,16 +138,11 @@
             <tr><td>Sep 29</td><td>13°</td><td>22°</td><td>5%</td><td><a href="https://maps.google.com/?q=${destination}+weather" target="_blank">Details</a></td></tr>
             <tr><td>Sep 30</td><td>15°</td><td>24°</td><td>0%</td><td><a href="https://maps.google.com/?q=${destination}+weather" target="_blank">Details</a></td></tr>
             <tr><td>Oct 1</td><td>12°</td><td>21°</td><td>0%</td><td><a href="https://maps.google.com/?q=${destination}+weather" target="_blank">Details</a></td></tr>
->>>>>>> 76e67d07
           </tbody>
         </table>
       `;
       
-<<<<<<< HEAD
-      // Find next h2 after Trip Overview
-=======
       // Find next h2 after Trip Overview and insert weather before it
->>>>>>> 76e67d07
       let nextH2 = tripOverviewH2.nextElementSibling;
       while (nextH2 && nextH2.tagName !== 'H2') {
         nextH2 = nextH2.nextElementSibling;
@@ -199,22 +155,14 @@
     }
 
     // 3. Add Flight, Hotel, Car, Airport Transfer widgets to Budget Breakdown section
-<<<<<<< HEAD
-    const budgetH2 = Array.from(document.querySelectorAll('h2')).find(h => 
-=======
     const budgetH2 = Array.from(doc.querySelectorAll('h2')).find(h => 
->>>>>>> 76e67d07
       h.textContent.includes("Budget Breakdown") || h.textContent.includes("💰")
     );
     if (budgetH2) {
       const budgetWidgets = widgets.filter(w => w.placement === "budget_breakdown");
       
       budgetWidgets.forEach(widget => {
-<<<<<<< HEAD
-        const widgetDiv = document.createElement('div');
-=======
         const widgetDiv = doc.createElement('div');
->>>>>>> 76e67d07
         widgetDiv.className = 'section-widget';
         widgetDiv.setAttribute('data-category', widget.category);
         widgetDiv.innerHTML = `
@@ -227,11 +175,7 @@
           </div>
         `;
         
-<<<<<<< HEAD
-        // Find next h2 after Budget Breakdown
-=======
         // Insert after Budget Breakdown section content
->>>>>>> 76e67d07
         let nextH2 = budgetH2.nextElementSibling;
         while (nextH2 && nextH2.tagName !== 'H2') {
           nextH2 = nextH2.nextElementSibling;
@@ -245,21 +189,13 @@
     }
 
     // 4. Add Airalo/eSIM widget to Useful Apps section
-<<<<<<< HEAD
-    const usefulAppsH2 = Array.from(document.querySelectorAll('h2')).find(h => 
-=======
     const usefulAppsH2 = Array.from(doc.querySelectorAll('h2')).find(h => 
->>>>>>> 76e67d07
       h.textContent.includes("Useful Apps") || h.textContent.includes("📱")
     );
     if (usefulAppsH2) {
       const esimWidget = widgets.find(w => w.category === "connectivity");
       if (esimWidget) {
-<<<<<<< HEAD
-        const widgetDiv = document.createElement('div');
-=======
         const widgetDiv = doc.createElement('div');
->>>>>>> 76e67d07
         widgetDiv.className = 'section-widget';
         widgetDiv.setAttribute('data-category', 'connectivity');
         widgetDiv.innerHTML = `
@@ -272,11 +208,7 @@
           </div>
         `;
         
-<<<<<<< HEAD
-        // Find next h2 after Useful Apps
-=======
         // Insert after Useful Apps section content
->>>>>>> 76e67d07
         let nextH2 = usefulAppsH2.nextElementSibling;
         while (nextH2 && nextH2.tagName !== 'H2') {
           nextH2 = nextH2.nextElementSibling;
@@ -290,29 +222,17 @@
     }
 
     // 5. Add GetYourGuide widget to Must-See Attractions section
-<<<<<<< HEAD
-    const mustSeeH2 = Array.from(document.querySelectorAll('h2')).find(h => 
-=======
     const mustSeeH2 = Array.from(doc.querySelectorAll('h2')).find(h => 
->>>>>>> 76e67d07
       h.textContent.includes("Must-See Attractions") || h.textContent.includes("🎫")
     );
     if (mustSeeH2) {
       const gygWidget = widgets.find(w => w.category === "activities");
       if (gygWidget) {
-<<<<<<< HEAD
-        const widgetDiv = document.createElement('div');
-        widgetDiv.className = 'section-widget gyg-widget';
-        widgetDiv.innerHTML = gygWidget.script;
-        
-        // Find next h2 after Must-See Attractions
-=======
         const widgetDiv = doc.createElement('div');
         widgetDiv.className = 'section-widget gyg-widget';
         widgetDiv.innerHTML = gygWidget.script;
         
         // Insert after Must-See Attractions section content
->>>>>>> 76e67d07
         let nextH2 = mustSeeH2.nextElementSibling;
         while (nextH2 && nextH2.tagName !== 'H2') {
           nextH2 = nextH2.nextElementSibling;
@@ -325,24 +245,15 @@
       }
     }
 
-<<<<<<< HEAD
-    // 6. Add GetYourGuide widgets between Day 2/4 in Daily Itineraries
-    const dailyItinerariesH2 = Array.from(document.querySelectorAll('h2')).find(h => 
-=======
     // 6. Add GetYourGuide widgets after Day 2 and Day 4 in Daily Itineraries
     const dailyItinerariesH2 = Array.from(doc.querySelectorAll('h2')).find(h => 
->>>>>>> 76e67d07
       h.textContent.includes("Daily Itineraries") || h.textContent.includes("🎭")
     );
     if (dailyItinerariesH2) {
       const gygWidget = widgets.find(w => w.category === "activities");
       if (gygWidget) {
         // Find Day headings (h3)
-<<<<<<< HEAD
-        const dayHeadings = Array.from(document.querySelectorAll('h3')).filter(h => 
-=======
         const dayHeadings = Array.from(doc.querySelectorAll('h3')).filter(h => 
->>>>>>> 76e67d07
           h.textContent.match(/Day\s+\d+/i)
         );
         
@@ -357,11 +268,7 @@
           }
           
           if (nextElement) {
-<<<<<<< HEAD
-            const widgetDiv = document.createElement('div');
-=======
             const widgetDiv = doc.createElement('div');
->>>>>>> 76e67d07
             widgetDiv.className = 'gyg-widget-inline';
             widgetDiv.innerHTML = gygWidget.script;
             nextElement.parentNode.insertBefore(widgetDiv, nextElement);
@@ -380,11 +287,7 @@
           }
           
           if (nextElement) {
-<<<<<<< HEAD
-            const widgetDiv = document.createElement('div');
-=======
             const widgetDiv = doc.createElement('div');
->>>>>>> 76e67d07
             widgetDiv.className = 'gyg-widget-inline';
             widgetDiv.innerHTML = gygWidget.script;
             nextElement.parentNode.insertBefore(widgetDiv, nextElement);
@@ -394,21 +297,12 @@
       }
     }
 
-<<<<<<< HEAD
-    console.log(`Widgets injected: Budget Breakdown (${widgetsInjected["Budget Breakdown"]}), Must-See (${widgetsInjected["Must-See"]}), Daily Itineraries (${widgetsInjected["Daily Itineraries"]}), Useful Apps (${widgetsInjected["Useful Apps"]}), Weather (${widgetsInjected["Weather"]})`);
-    
-    return dom.serialize();
-  } catch (error) {
-    console.error('Widget injection error:', error);
-    return html; // Return original HTML if injection fails
-=======
     console.log(`Widgets injected successfully: Budget Breakdown (${widgetsInjected["Budget Breakdown"]}), Must-See (${widgetsInjected["Must-See"]}), Daily Itineraries (${widgetsInjected["Daily Itineraries"]}), Useful Apps (${widgetsInjected["Useful Apps"]}), Weather (${widgetsInjected["Weather"]})`);
     
     return dom.serialize();
   } catch (err) {
     console.error('Widget injection error:', err);
     return html; // Fallback to original HTML
->>>>>>> 76e67d07
   }
 }
 
