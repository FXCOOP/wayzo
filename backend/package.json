--- conflicted
+++ resolved
@@ -7,11 +7,7 @@
     "node": "20.x"
   },
   "scripts": {
-<<<<<<< HEAD
-    "start": "node --max-old-space-size=1024 backend/server.mjs"
-=======
     "start": "node --max-old-space-size=2048 backend/server.mjs"
->>>>>>> 76e67d07
   },
   "dependencies": {
     "better-sqlite3": "^9.6.0",
