--- conflicted
+++ resolved
@@ -427,11 +427,7 @@
 **SECTION ORDER (MANDATORY):**
 - 🎯 Trip Overview
 - 🌤️ Weather Forecast (NEW - with Bali temperatures)
-<<<<<<< HEAD
-- 💰 Budget Breakdown (total ~€1800)
-=======
 - 💰 Budget Breakdown (total ~€1800 with checkboxes)
->>>>>>> edc40003
 - 🗺️ Getting Around
 - 🏨 Accommodation
 - 🎫 Must-See Attractions
@@ -822,11 +818,7 @@
         temperature: 0.7, // Slightly higher for more creative responses
         max_tokens: mode === 'full' ? 16384 : 500, // 16384 for full reports, 500 for previews
         messages: [{ role: "user", content: `${sys}\n\n${user}` }],
-<<<<<<< HEAD
-        stream: mode === 'full' // Enable streaming for full reports only
-=======
         stream: mode === 'full' // Enable streaming for full reports
->>>>>>> edc40003
       });
       break; // Success, exit retry loop
     } catch (retryError) {
@@ -852,11 +844,7 @@
           }
         }
       } catch (streamError) {
-<<<<<<< HEAD
-        console.warn('Streaming failed, using non-streaming response:', streamError.message);
-=======
         console.warn('Streaming failed, using non-streaming fallback:', streamError.message);
->>>>>>> edc40003
         // Fallback to non-streaming response if available
         md = resp.choices?.[0]?.message?.content?.trim() || "";
       }
