/* eslint-disable no-console */
import express from 'express';
import compression from 'compression';
import helmet from 'helmet';
import { marked } from 'marked';

// Configure marked to allow JavaScript event handlers for interactive checkboxes
marked.setOptions({
  sanitize: false, // Allow HTML and JavaScript event handlers
  breaks: true,    // Convert line breaks to <br>
  gfm: true        // GitHub Flavored Markdown
});

import puppeteer from 'puppeteer';
// Derive a locale string from destination (very lightweight mapping)
function getLocaleForDestination(dest = '') {
  const d = (dest || '').toLowerCase();
  if (d.includes('germany') || d.includes('berlin')) return 'de-DE';
  if (d.includes('austria') || d.includes('tyrol') || d.includes('tirol') || d.includes('innsbruck')) return 'de-AT';
  if (d.includes('italy') || d.includes('venice') || d.includes('venezia')) return 'it-IT';
  if (d.includes('greece') || d.includes('santorini') || d.includes('athens')) return 'el-GR';
  if (d.includes('spain') || d.includes('madrid') || d.includes('barcelona')) return 'es-ES';
  if (d.includes('france') || d.includes('paris')) return 'fr-FR';
  if (d.includes('portugal') || d.includes('lisbon') || d.includes('porto')) return 'pt-PT';
  if (d.includes('czech') || d.includes('prague')) return 'cs-CZ';
  return 'en-US';
}
import OpenAI from 'openai';
import multer from 'multer';
import fs from 'fs';
import path from 'path';
import { fileURLToPath } from 'url';
import morgan from 'morgan';
import cors from 'cors';
import rateLimit from 'express-rate-limit';
import Database from 'better-sqlite3';
import pino from 'pino';
import { normalizeBudget, computeBudget } from './lib/budget.mjs';
import { ensureDaySections } from './lib/expand-days.mjs';
import { affiliatesFor, linkifyTokens } from './lib/links.mjs';
import { buildIcs } from './lib/ics.mjs';
import { getWidgetsForDestination, generateWidgetHTML } from './lib/widgets.mjs';
import { WIDGET_CONFIG, getGYGWidget, injectWidgetsIntoSections } from './lib/widget-config.mjs';
import { storePlan, getPlan, getAllPlans, storeRequest, getRequestStats } from './lib/db.mjs';
const VERSION = 'staging-v75';

// Initialize structured logging with Pino
let logger;
try {
  // In production, use simple JSON logging without pino-pretty
  if (process.env.NODE_ENV === 'production') {
    logger = pino({
      level: 'info',
      formatters: {
        level: (label) => ({ level: label })
      }
    });
  } else {
    // In development, use pino-pretty if available
    logger = pino({
      level: 'info',
      transport: {
        target: 'pino-pretty',
        options: {
          destination: 'wayzo.log',
          colorize: false,
          translateTime: 'SYS:standard'
        }
      }
    });
  }
  logger.info({ version: VERSION }, 'Wayzo server starting');
} catch (error) {
  console.error('Failed to initialize logger:', error);
  // Fallback to console logging
  logger = {
    info: (obj, msg) => console.log(`[INFO] ${msg}`, obj || ''),
    warn: (obj, msg) => console.warn(`[WARN] ${msg}`, obj || ''),
    error: (obj, msg) => console.error(`[ERROR] ${msg}`, obj || ''),
    debug: (obj, msg) => console.debug(`[DEBUG] ${msg}`, obj || '')
  };
  logger.info({ version: VERSION }, 'Wayzo server starting (console fallback)');
}
if (process.env.NODE_ENV !== 'production') {
  try {
    const { config } = await import('dotenv');
    config();
  } catch (e) {
    console.error('Failed to load .env:', e);
  }
}
/* Paths */
const __filename = fileURLToPath(import.meta.url);
const __dirname = path.dirname(__filename);
const ROOT = __dirname;
const FRONTEND = path.join(__dirname, '..', 'frontend');
const DOCS = path.join(ROOT, 'docs');
const UPLOADS = path.join(ROOT, 'uploads');
fs.mkdirSync(UPLOADS, { recursive: true });
let INDEX = path.join(FRONTEND, 'index.backend.html');
/* App */
const app = express();
const PORT = Number(process.env.PORT || 10000);
app.set('trust proxy', 1);
app.use(helmet({ contentSecurityPolicy: false, crossOriginOpenerPolicy: { policy: 'same-origin-allow-popups' } }));
app.use(compression());
app.use(morgan('combined')); // Detailed logging
app.use(cors());
app.use(rateLimit({ windowMs: 60_000, limit: 200 }));
app.use(express.json({ limit: '5mb' }));

// Global safety nets to avoid process crashes -> convert to 500 responses
process.on('unhandledRejection', (reason) => {
  try {
    logger?.error({ reason }, 'Unhandled Promise Rejection');
  } catch (_) { /* noop */ }
});
process.on('uncaughtException', (err) => {
  try {
    logger?.error({ err: err?.message, stack: err?.stack }, 'Uncaught Exception');
  } catch (_) { /* noop */ }
});

// Lightweight debug endpoint
app.get('/debug/ping', (req, res) => {
  res.json({ ok: true, time: new Date().toISOString(), version: VERSION });
});

// API key status endpoint
app.get('/debug/api-key-status', (req, res) => {
  const apiKeyExists = !!process.env.OPENAI_API_KEY;
  const apiKeyLength = process.env.OPENAI_API_KEY?.length || 0;
  const apiKeyStartsWithSk = process.env.OPENAI_API_KEY?.startsWith('sk-') || false;
  const isPlaceholder = process.env.OPENAI_API_KEY === 'sk-your-openai-api-key-here';
  
  res.json({
    apiKeyExists,
    apiKeyLength,
    apiKeyStartsWithSk,
    isPlaceholder,
    clientExists: !!client,
    status: isPlaceholder ? 'INVALID_PLACEHOLDER' : (apiKeyExists && apiKeyStartsWithSk ? 'VALID' : 'INVALID'),
    preview: process.env.OPENAI_API_KEY?.substring(0, 20) + '...'
  });
});

// Test AI endpoint
app.get('/debug/test-ai', async (req, res) => {
  try {
    console.log('Debug AI endpoint called');
    
    if (!client || !process.env.OPENAI_API_KEY || process.env.OPENAI_API_KEY === 'sk-your-openai-api-key-here') {
      console.log('OpenAI not properly configured');
      return res.json({ 
        error: 'OpenAI not properly configured',
        apiKeyConfigured: !!process.env.OPENAI_API_KEY,
        apiKeyLength: process.env.OPENAI_API_KEY?.length || 0,
        apiKeyIsPlaceholder: process.env.OPENAI_API_KEY === 'sk-your-openai-api-key-here',
        suggestion: 'Please set a valid OPENAI_API_KEY in your environment variables'
      });
    }
    
    // Check API key validity
    if (!process.env.OPENAI_API_KEY || process.env.OPENAI_API_KEY === 'sk-your-openai-api-key-here' || !process.env.OPENAI_API_KEY.startsWith('sk-')) {
      console.log('Invalid API key detected');
      return res.json({ 
        error: 'Invalid API key', 
        apiKeyExists: !!process.env.OPENAI_API_KEY,
        apiKeyLength: process.env.OPENAI_API_KEY?.length || 0,
        apiKeyStartsWithSk: process.env.OPENAI_API_KEY?.startsWith('sk-') || false,
        apiKeyPreview: process.env.OPENAI_API_KEY?.substring(0, 20) + '...'
      });
    }
    
    console.log('OpenAI client exists, making simple API call...');
    
    // Simple test call with timeout
    const timeoutPromise = new Promise((_, reject) => {
      setTimeout(() => reject(new Error('Test call timed out after 10 seconds')), 10000);
    });
    
<<<<<<< HEAD
    const testCallPromise = client.chat.completions.create({
=======
    // Add timeout to prevent hanging
    const timeoutPromise = new Promise((_, reject) => {
      setTimeout(() => reject(new Error('AI call timed out after 10 seconds')), 10000);
    });
    
    const aiCallPromise = client.chat.completions.create({
>>>>>>> 94a5ec5b
      model: "gpt-4o-mini",
      temperature: 0.3,
      max_tokens: 100,
      messages: [
        {
          role: "user",
          content: "Say 'Hello from Wayzo AI test' and nothing else."
        }
      ],
    });
    
<<<<<<< HEAD
    const response = await Promise.race([testCallPromise, timeoutPromise]);
    const content = response.choices?.[0]?.message?.content?.trim() || "";
=======
    const response = await Promise.race([aiCallPromise, timeoutPromise]);
    
    console.log('AI response received:', response?.choices?.[0]?.message?.content?.substring(0, 50));
>>>>>>> 94a5ec5b
    
    console.log('Test API call successful:', content);
    res.json({ 
      success: true, 
<<<<<<< HEAD
      response: content,
      model: response.model,
      usage: response.usage
    });
    
  } catch (error) {
    console.error('Debug AI endpoint error:', error.message);
    res.status(500).json({ 
      error: error.message,
      type: error.constructor.name,
      apiKeyExists: !!process.env.OPENAI_API_KEY,
      apiKeyLength: process.env.OPENAI_API_KEY?.length || 0,
      apiKeyStartsWithSk: process.env.OPENAI_API_KEY?.startsWith('sk-') || false
    });
  }
});

// Test endpoint that mimics preview without AI
app.post('/debug/test-preview', async (req, res) => {
  console.log('🧪 Testing preview endpoint without AI...');
  
  try {
    const payload = req.body || {};
    console.log('📝 Payload received:', payload);
    
    // Simulate processing time
    await new Promise(resolve => setTimeout(resolve, 1000));
    
    const mockMarkdown = `# ${payload.destination || 'Test Destination'} Travel Plan

## 🎯 Trip Overview
This is a test response to verify the preview endpoint is working correctly.

## 💰 Budget Breakdown
- Test budget: $${payload.budget || 1000}
- Travelers: ${payload.adults || 2} adults

## 🎫 Must-See Attractions
- Test attraction 1
- Test attraction 2

## 🍽️ Dining Guide
- Test restaurant 1
- Test restaurant 2

## 🎭 Daily Itineraries
**Day 1**: Test itinerary
**Day 2**: Test itinerary

## 🧳 Don't Forget List
- [ ] Test item 1
- [ ] Test item 2

This is a test response generated without AI to verify the endpoint is working.`;

    res.json({
      success: true,
      markdown: mockMarkdown,
      id: 'test-' + Date.now(),
      timestamp: new Date().toISOString()
    });
  } catch (error) {
    console.error('❌ Test preview error:', error);
    res.status(500).json({
      success: false,
      error: error.message
=======
      response: response?.choices?.[0]?.message?.content,
      apiKeyConfigured: !!process.env.OPENAI_API_KEY,
      apiKeyLength: process.env.OPENAI_API_KEY?.length || 0
    });
  } catch (error) {
    console.error('Debug AI endpoint error:', error.message);
    res.status(502).json({ 
      error: error.message,
      apiKeyConfigured: !!process.env.OPENAI_API_KEY,
      apiKeyLength: process.env.OPENAI_API_KEY?.length || 0,
      apiKeyIsPlaceholder: process.env.OPENAI_API_KEY === 'sk-your-openai-api-key-here',
      suggestion: error.message.includes('timeout') ? 'AI call timed out - check API key validity' : 'Check OpenAI API configuration'
>>>>>>> 94a5ec5b
    });
  }
});

/* Admin basic auth middleware */
function adminBasicAuth(req, res, next) {
  const adminUser = process.env.ADMIN_USER;
  const adminPass = process.env.ADMIN_PASS;
  if (!adminUser || !adminPass) {
    return res.status(503).send('Admin is not configured. Set ADMIN_USER and ADMIN_PASS.');
  }
  const header = String(req.headers['authorization'] || '');
  if (!header.startsWith('Basic ')) {
    res.setHeader('WWW-Authenticate', 'Basic realm="Wayzo Admin"');
    return res.status(401).send('Authentication required');
  }
  try {
    const decoded = Buffer.from(header.slice(6), 'base64').toString('utf8');
    const idx = decoded.indexOf(':');
    const user = decoded.slice(0, idx);
    const pass = decoded.slice(idx + 1);
    if (user === adminUser && pass === adminPass) return next();
  } catch (_) {}
  res.setHeader('WWW-Authenticate', 'Basic realm="Wayzo Admin"');
  return res.status(401).send('Invalid credentials');
}
/* Static Serving with Proper Headers */
app.use('/frontend', express.static(FRONTEND, {
  setHeaders: (res, filePath) => {
    console.log('Serving static file:', filePath);
    if (!fs.existsSync(filePath)) console.error('Static file not found:', filePath);
    if (filePath.includes('hero-bg.jpg') || filePath.includes('hero-card.jpg')) {
      console.log('Serving image:', filePath, 'Size:', fs.statSync(filePath).size);
    }
    if (/\.(css|js)$/i.test(filePath)) {
      res.setHeader('Cache-Control', 'no-cache, must-revalidate');
    } else if (/\.(svg|png|jpg|jpeg|webp|ico)$/i.test(filePath)) {
      res.setHeader('Cache-Control', 'public, max-age=31536000, immutable');
    }
    if (/\.css$/i.test(filePath)) res.setHeader('Content-Type', 'text/css; charset=utf-8');
    if (/\.js$/i.test(filePath)) res.setHeader('Content-Type', 'application/javascript; charset=utf-8');
  }
}));
app.use('/docs', express.static(DOCS, {
  setHeaders: (res, filePath) => {
    if (/\.(svg|png|jpg|jpeg|webp|ico)$/i.test(filePath)) {
      res.setHeader('Cache-Control', 'public, max-age=31536000, immutable');
    }
  }
}));
app.use('/uploads', express.static(UPLOADS, { setHeaders: (res) => res.setHeader('Cache-Control', 'public, max-age=1209600') }));
/* Root / Health */
app.get('/', (_req, res) => {
  res.setHeader('X-Wayzo-Version', VERSION);
  if (!fs.existsSync(INDEX)) {
    console.error('Index file missing:', INDEX);
    return res.status(500).send('Index file missing. Check server logs.');
  }
  console.log('Serving index:', INDEX);
  res.sendFile(INDEX);
});

// SPA fallback for client routes, but exclude API/static/debug
app.get(/^\/(?!api|frontend|uploads|docs|healthz|debug).*/, (_req, res) => {
  res.setHeader('X-Wayzo-Version', VERSION);
  if (!fs.existsSync(INDEX)) {
    console.error('Index file missing:', INDEX);
    return res.status(500).send('Index file missing. Check server logs.');
  }
  console.log('Serving index:', INDEX);
  res.sendFile(INDEX);
});

// Legal pages
app.get('/privacy', (_req, res) => {
  const privacyFile = path.join(FRONTEND, 'privacy.html');
  if (fs.existsSync(privacyFile)) {
    res.sendFile(privacyFile);
  } else {
    res.status(404).send('Privacy Policy not found');
  }
});

app.get('/terms', (_req, res) => {
  const termsFile = path.join(FRONTEND, 'terms.html');
  if (fs.existsSync(termsFile)) {
    res.sendFile(termsFile);
  } else {
    res.status(404).send('Terms & Conditions not found');
  }
});

app.get('/cookies', (_req, res) => {
  const cookiesFile = path.join(FRONTEND, 'cookies.html');
  if (fs.existsSync(cookiesFile)) {
    res.sendFile(cookiesFile);
  } else {
    res.status(404).send('Cookie Policy not found');
  }
});

app.get('/contact', (_req, res) => {
  const contactFile = path.join(FRONTEND, 'contact.html');
  if (fs.existsSync(contactFile)) {
    res.sendFile(contactFile);
  } else {
    res.status(404).send('Contact page not found');
  }
});

// Admin route (protected)
app.get('/admin', adminBasicAuth, (_req, res) => {
  const adminFile = path.join(FRONTEND, 'admin.html');
  if (fs.existsSync(adminFile)) return res.sendFile(adminFile);
  res.status(404).send('Admin UI not found');
});

// Dashboard routes
app.get('/dashboard', (req, res) => {
  res.setHeader('X-Wayzo-Version', VERSION);
  const dashboardPath = path.join(FRONTEND, 'dashboard.html');
  if (!fs.existsSync(dashboardPath)) {
    return res.status(404).send('Dashboard not found');
  }
  res.sendFile(dashboardPath);
});

app.get('/dashboard/plans', (req, res) => {
  res.setHeader('X-Wayzo-Version', VERSION);
  const dashboardPath = path.join(FRONTEND, 'dashboard.html');
  if (!fs.existsSync(dashboardPath)) {
    return res.status(404).send('Dashboard not found');
  }
  // Add query parameter to open plans tab
  res.sendFile(dashboardPath);
});

app.get('/dashboard/referrals', (req, res) => {
  res.setHeader('X-Wayzo-Version', VERSION);
  const dashboardPath = path.join(FRONTEND, 'dashboard.html');
  if (!fs.existsSync(dashboardPath)) {
    return res.status(404).send('Dashboard not found');
  }
  // Add query parameter to open referrals tab
  res.sendFile(dashboardPath);
});

app.get('/dashboard/billing', (req, res) => {
  res.setHeader('X-Wayzo-Version', VERSION);
  const dashboardPath = path.join(FRONTEND, 'dashboard.html');
  if (!fs.existsSync(dashboardPath)) {
    return res.status(404).send('Dashboard not found');
  }
  // Add query parameter to open billing tab
  res.sendFile(dashboardPath);
});

app.get('/version', (_req, res) => res.json({ version: VERSION }));

// Debug endpoint for system status
app.get('/api/debug', (_req, res) => {
  const debugInfo = {
    version: VERSION,
    timestamp: new Date().toISOString(),
    uptime: process.uptime(),
    memory: process.memoryUsage(),
    platform: process.platform,
    nodeVersion: process.version,
    environment: {
      NODE_ENV: process.env.NODE_ENV,
      PORT: process.env.PORT,
      OPENAI_API_KEY: process.env.OPENAI_API_KEY ? 'SET' : 'NOT_SET',
      WAYZO_MODEL: process.env.WAYZO_MODEL || 'gpt-4o-mini'
    },
    files: {
      serverExists: fs.existsSync(path.join(__dirname, 'server.mjs')),
      frontendExists: fs.existsSync(path.join(FRONTEND, 'index.html')),
      linksExists: fs.existsSync(path.join(__dirname, 'lib', 'links.mjs'))
    },
    database: {
      plansCount: getAllPlans().length,
      eventsCount: 0 // Events table not implemented in new db module
    }
  };
  res.json(debugInfo);
});

// Public runtime config for frontend (safe values only)
app.get('/config.js', (_req, res) => {
  const paypalClientId = process.env.PAYPAL_CLIENT_ID || '';
  const priceUsd = Number(process.env.REPORT_PRICE_USD || 19);
  const googleClientId = process.env.GOOGLE_CLIENT_ID || '';
  res.setHeader('Content-Type', 'application/javascript; charset=utf-8');
  res.send(`window.WAYZO_PUBLIC_CONFIG = { PAYPAL_CLIENT_ID: ${JSON.stringify(paypalClientId)}, REPORT_PRICE_USD: ${JSON.stringify(priceUsd)}, GOOGLE_CLIENT_ID: ${JSON.stringify(googleClientId)} };`);
});

// PayPal config endpoint
app.get('/paypal-config.js', (_req, res) => {
  const paypalClientId = process.env.PAYPAL_CLIENT_ID || '';
  const paypalMode = process.env.PAYPAL_MODE || 'sandbox';
  res.setHeader('Content-Type', 'application/javascript; charset=utf-8');
  res.send(`
    if (window.WAYZO_PUBLIC_CONFIG && window.WAYZO_PUBLIC_CONFIG.PAYPAL_CLIENT_ID) {
      // Load PayPal SDK with real client ID
      const script = document.createElement('script');
      script.src = 'https://www.paypal.com/sdk/js?client-id=' + window.WAYZO_PUBLIC_CONFIG.PAYPAL_CLIENT_ID + '&currency=USD';
      script.async = true;
      script.onload = function() {
        console.log('PayPal SDK loaded with real client ID');
        if (window.initializePayPalButtons) {
          window.initializePayPalButtons();
        }
      };
      document.head.appendChild(script);
    } else {
      console.error('PayPal client ID not configured');
    }
  `);
});

// CORS-safe IP geolocation proxy
app.get('/api/geo', async (_req, res) => {
  try {
    const controller = new AbortController();
    const t = setTimeout(() => controller.abort(), 8000);
    const r = await fetch('https://ipapi.co/json/', { signal: controller.signal });
    clearTimeout(t);
    if (!r.ok) throw new Error(`ipapi HTTP ${r.status}`);
    const data = await r.json();
    res.setHeader('Cache-Control', 'no-cache');
    return res.json(data);
  } catch (e) {
    console.warn('ipapi proxy failed:', e.message || e);
    return res.json({ city: '', country_name: '' });
  }
});

/* Uploads */
const multerUpload = multer({ dest: UPLOADS, limits: { fileSize: 10 * 1024 * 1024, files: 10 } });
app.post('/api/upload', multerUpload.array('files', 10), (req, res) => {
  console.log('Upload request received:', req.files);
  const files = (req.files || []).map(f => ({
    name: f.originalname, size: f.size, url: `/uploads/${path.basename(f.path)}`, mime: f.mimetype
  }));
  res.json({ files });
});

/* DB - Using new db module */
const nowIso = () => new Date().toISOString();
const uid = () => (globalThis.crypto?.randomUUID?.() ?? Math.random().toString(36).slice(2));

// Analytics tracking function
const trackPlanGeneration = (payload) => {
  try {
    const eventId = uid();
    // Plan generation tracking not implemented in new db module
    // TODO: Implement plan tracking in lib/db.mjs
  } catch (e) {
    console.error('Failed to track plan generation:', e);
  }
};
/* Helpers */
const daysBetween = (a, b) => { if (!a || !b) return 1; const s = new Date(a), e = new Date(b); if (isNaN(s) || isNaN(e)) return 1; return Math.max(1, Math.round((e - s) / 86400000) + 1); };
const seasonFromDate = (iso = "") => ([12, 1, 2].includes(new Date(iso).getMonth() + 1) ? "Winter" : [3, 4, 5].includes(new Date(iso).getMonth() + 1) ? "Spring" : [6, 7, 8].includes(new Date(iso).getMonth() + 1) ? "Summer" : "Autumn");
const travelerLabel = (ad = 2, ch = 0) => ch > 0 ? `Family (${ad} adult${ad === 1 ? "" : "s"} + ${ch} kid${ch === 1 ? "" : "s"})` : (ad === 2 ? "Couple" : ad === 1 ? "Solo" : `${ad} adult${ad === 1 ? "" : "s"}`);
const perPersonPerDay = (t = 0, d = 1, tr = 1) => Math.round((Number(t) || 0) / Math.max(1, d) / Math.max(1, tr));

// Destination-specific information
function getDestinationInfo(destination) {
  const dest = destination.toLowerCase();
  
  if (dest.includes('toronto') || dest.includes('canada')) {
    return {
      language: 'English widely spoken in tourist areas',
      currency: 'Canadian Dollar (CAD)',
      currencyConversion: '1 USD ≈ 1.35 CAD',
      voltage: '120V, Type A/B plugs',
      tipping: '15-20% in restaurants, 10-15% for other services',
      timeZone: 'EST/EDT (UTC-5/UTC-4)',
      emergency: '911 (emergency), 311 (non-emergency)',
      seasonalInfo: {
        'Autumn': 'pleasant weather and fewer crowds, perfect for sightseeing',
        'Summer': 'warm and humid, peak tourist season with festivals',
        'Winter': 'cold and snowy, indoor attractions and winter activities',
        'Spring': 'mild weather, cherry blossoms and outdoor activities'
      },
      attractions: [
        { name: 'CN Tower', description: 'Iconic 553m tower with observation deck', duration: '2-3 hours', bestTime: 'early morning or sunset', why: 'Panoramic city views and thrilling EdgeWalk', review: 'The views were absolutely incredible! Worth every penny.', tip: 'Book tickets online to skip lines, especially on weekends' },
        { name: 'Royal Ontario Museum (ROM)', description: 'World-class museum of art, culture, and natural history', duration: '3-4 hours', bestTime: 'late morning', why: 'Extensive collections and interactive exhibits', review: 'ROM had amazing exhibits! Perfect for families.', tip: 'Free admission on certain days, check schedule' },
        { name: 'Art Gallery of Ontario (AGO)', description: 'Premier art museum with Canadian and international works', duration: '2-3 hours', bestTime: 'afternoon', why: 'World-class art collection and beautiful architecture', review: 'AGO collection was world-class! The building itself is art.', tip: 'Many galleries offer free admission on certain days' },
        { name: 'Casa Loma', description: 'Historic castle with gardens and secret passages', duration: '2-3 hours', bestTime: 'morning', why: 'Unique castle experience in the heart of the city', review: 'Casa Loma was fascinating! The castle tour was very informative.', tip: 'Book castle timeslot in advance, combine with Yorkville' },
        { name: 'St. Lawrence Market', description: 'Historic food market with local vendors and restaurants', duration: '1-2 hours', bestTime: 'morning or lunch', why: 'Authentic local food and cultural experience', review: 'St. Lawrence Market had amazing local food!', tip: 'Market is busiest on weekends, arrive early' }
      ],
      accommodation: {
        areas: [
          'Downtown Core: Close to major attractions, CN Tower, and entertainment',
          'Yorkville: Upscale shopping and dining, near museums',
          'Entertainment District: Nightlife, theatres, and restaurants',
          'Harbourfront: Waterfront views, close to Toronto Islands',
          'Kensington Market: Bohemian vibe, unique shops and cafes'
        ],
        recommendations: {
          'Downtown': 'Fairmont Royal York (luxury), Delta Toronto (mid), HI Toronto (budget)',
          'Yorkville': 'Four Seasons Hotel Toronto (luxury), InterContinental Toronto Centre (mid)',
          'Harbourfront': 'Westin Harbour Castle (mid), Radisson Admiral Hotel (budget)'
        }
      },
      dining: [
        { name: 'St. Lawrence Market', description: 'Historic food market with local vendors', type: 'Lunch or casual dinner', why: 'Authentic local food and cultural experience', review: 'Amazing variety of local food!', tip: 'Busiest on weekends, arrive early for best selection' },
        { name: 'Kensington Market', description: 'Bohemian neighborhood with diverse international cuisine', type: 'Casual dining', why: 'Unique multicultural food scene', review: 'Kensington Market was vibrant and authentic.', tip: 'Great for walking tours and food exploration' },
        { name: 'Distillery District', description: 'Historic district with restaurants and craft breweries', type: 'Dinner and drinks', why: 'Historic setting with modern dining', review: 'Distillery District had great atmosphere and food.', tip: 'Book dinner reservations, especially on weekends' }
      ],
      reviews: [
        'CN Tower views were absolutely incredible! Worth every penny.',
        'ROM had amazing exhibits! Perfect for families.',
        'St. Lawrence Market had amazing local food!',
        'Casa Loma was fascinating! The castle tour was very informative.',
        'Toronto Islands ferry ride was scenic and relaxing.'
      ],
      travelTips: [
        { category: 'Transit', description: 'Use TTC (Toronto Transit Commission) for public transport; buy day passes for convenience' },
        { category: 'Timing', description: 'Book major attractions like CN Tower and Casa Loma in advance, especially on weekends' },
        { category: 'Weather', description: 'Pack layers - weather can change quickly; check forecasts for outdoor activities' },
        { category: 'Dining', description: 'Make dinner reservations, especially in popular areas like Distillery District' }
      ],
      apps: [
        { name: 'TTC Trip Planner', description: 'Public transit routes and schedules' },
        { name: 'Toronto.com', description: 'Local events, attractions, and dining' },
        { name: 'Weather Network', description: 'Accurate local weather forecasts' }
      ],
      emergencyInfo: 'Emergency Numbers: 911 (emergency), 311 (non-emergency)\nMedical Centers: Toronto General Hospital, Mount Sinai Hospital\nPharmacies: Shoppers Drug Mart, Rexall (24-hour locations available)\nTourist Information: CN Tower, Union Station, Harbourfront Centre\nLost & Found: Contact TTC for transit items, local police for other items\nConsulate Services: Check for nearest consulate services in downtown area'
    };
  }
  
  if (dest.includes('berlin')) {
    return {
      language: 'German (Deutsch); English widely spoken in central areas',
      currency: 'Euro (EUR)',
      currencyConversion: '1 USD ≈ 0.92 EUR',
      voltage: '230V, Type C/F plugs',
      tipping: 'Round up or ~5–10% at restaurants',
      timeZone: 'CET/CEST (UTC+1/UTC+2)',
      emergency: '112 (emergency), 110 (police)',
      seasonalInfo: {
        'Autumn': 'comfortable temps, festivals, fewer crowds than summer',
        'Summer': 'warm, long days; busiest for museums and sights',
        'Winter': 'cold; Christmas markets and museum time',
        'Spring': 'mild; parks and beer gardens reopen'
      },
      attractions: [
        { name: 'Museum Island (Museumsinsel)', description: 'UNESCO site of five world-class museums', duration: '3–4 hours', bestTime: 'late morning', why: 'Art and antiquities in stunning neoclassical buildings', review: 'An entire day can fly by here—Pergamon Panorama is excellent.', tip: 'Buy a combined Museum Island pass; closed on some Mondays' },
        { name: 'Brandenburg Gate & Pariser Platz', description: 'Iconic 18th‑century gate and grand square', duration: '45–60 minutes', bestTime: 'sunrise or evening', why: 'Signature Berlin photo and history stop', review: 'Beautiful at blue hour; less crowded at sunrise.', tip: 'Combine with Reichstag and Tiergarten walk' },
        { name: 'Reichstag Dome (Bundestag)', description: 'Glass dome with panoramic city views', duration: '60–90 minutes', bestTime: 'late afternoon', why: 'Architecture and views with audio guide', review: 'Free with advance booking—audio guide is excellent.', tip: 'Reserve online weeks ahead and bring ID' },
        { name: 'East Side Gallery', description: '1.3 km open‑air gallery on the Berlin Wall', duration: '60–90 minutes', bestTime: 'morning', why: 'Street art and history together', review: 'Powerful murals—get there early for clean photos.', tip: 'Continue riverside walk to Oberbaum Bridge' },
        { name: 'Gendarmenmarkt & Unter den Linden', description: 'Elegant square and historic boulevard', duration: '60–90 minutes', bestTime: 'afternoon', why: 'Architecture, cafes, and boutiques', review: 'Lovely coffee stop between sights.', tip: 'Climb Französischer Dom for views' },
        { name: 'Topography of Terror', description: 'Documentation center on Nazi institutions', duration: '1.5–2 hours', bestTime: 'midday', why: 'Clear, sobering historical context', review: 'Well‑curated and free; multilingual panels.', tip: 'Combine with Checkpoint Charlie walk' }
      ],
      accommodation: {
        areas: [
          'Mitte: Walkable to Museum Island, Brandenburg Gate, Unter den Linden',
          'Prenzlauer Berg: Leafy, cafes and family‑friendly, near Mauerpark',
          'Friedrichshain: East Side Gallery, nightlife, easy S‑Bahn',
          'Charlottenburg: Ku\'damm, Charlottenburg Palace, classic West Berlin',
          'Kreuzberg: Creative, food scene, canal walks'
        ],
        recommendations: {
          'Mitte': 'ARCOTEL John F (mid), Adina Apartment Hotel Hackescher Markt (mid), Hotel de Rome (luxury)',
          'Prenzlauer Berg': 'Hotel Oderberger (mid), Schoenhouse Studios (mid), Pension Absolut (budget)',
          'Charlottenburg': 'Hotel Zoo Berlin (luxury), Sir Savigny (mid), Motel One Upper West (budget)'
        }
      },
      dining: [
        { name: 'Markthalle Neun', description: 'Street food hall (Thu Street Food Thursday)', type: 'Lunch or casual dinner', why: 'Variety and quality under one roof', review: 'Fantastic options; arrive hungry.', tip: 'Check event days for special vendors' },
        { name: 'Mustafa\'s Gemüse Kebap / Konnopke\'s Imbiss', description: 'Beloved Berlin street‑food institutions', type: 'Quick bite', why: 'Classic Berlin flavors', review: 'Queues move fast; worth the wait.', tip: 'Go off‑peak to avoid long lines' },
        { name: 'Zur letzten Instanz', description: 'Historic German restaurant (since 1621)', type: 'Dinner reservation', why: 'Traditional cuisine in old‑world setting', review: 'Pork knuckle and dumplings are classics.', tip: 'Reserve ahead; cozy and popular' }
      ],
      reviews: [
        'Museum Island could fill a whole day—audio guides are excellent.',
        'East Side Gallery murals are moving; go early for photos.',
        'Cycling around Tiergarten and the canals was a highlight.'
      ],
      travelTips: [
        { category: 'Transit', description: 'Buy a Berlin ABC pass if flying to BER and visiting Potsdam; validate tickets.' },
        { category: 'Timing', description: 'Reserve Reichstag Dome; many museums closed Mondays.' },
        { category: 'Cash/Card', description: 'Cards widely accepted; some kiosks prefer cash.' }
      ],
      apps: [
        { name: 'BVG Fahrinfo / Jelbi', description: 'Public transport tickets and routing' },
        { name: 'Google Maps (offline)', description: 'Download areas for coverage underground' },
        { name: 'Too Good To Go', description: 'Food bargains from cafes and bakeries' }
      ],
      emergencyInfo: `- **Emergency Numbers**: 112 (emergency), 110 (police)
- **Hospitals**: Charité – Universitätsmedizin Berlin; DRK Kliniken Berlin
- **Pharmacies**: "Apotheke" signs; late‑night options rotate
- **Tourist Info**: Brandenburg Gate, Central Station (Hbf)
- **Consulates**: Check location and hours in advance`
    };
  }

  if (dest.includes('philippines') || dest.includes('manila') || dest.includes('cebu') || dest.includes('boracay') || dest.includes('palawan') || dest.includes('el nido')) {
    return {
      language: 'Filipino/Tagalog (official), English widely spoken',
      currency: 'Philippine Peso (PHP)',
      currencyConversion: '1 USD ≈ 56 PHP',
      voltage: '220V, Type A/B/C plugs - adapter required for US devices',
      tipping: '10-15% in restaurants, round up taxi fares, ₱20-50 per bag for porters',
      timeZone: 'PST (UTC+8)',
      emergency: '911 (emergency), 117 (police), 143 (medical)',
      seasonalInfo: {
        'Autumn': 'pleasant weather, fewer crowds, and great beach conditions',
        'Summer': 'hot and humid, perfect for beach activities, but expect afternoon rains',
        'Winter': 'cooler, dry season with ideal weather for outdoor activities',
        'Spring': 'transitional weather, fewer tourists, and good beach conditions'
      },
      attractions: [
        {
          name: 'Intramuros Historic District (Manila)',
          description: 'Spanish colonial walled city with historic churches and museums',
          duration: '2-3 hours',
          bestTime: 'early morning',
          why: 'Perfect introduction to Philippine history and Spanish colonial architecture',
          review: 'Absolutely fascinating! The San Agustin Church was stunning, and our guide was incredibly knowledgeable.',
          tip: 'Start at Fort Santiago before 9 AM to avoid crowds and catch the best lighting for photos.'
        },
        {
          name: 'Boracay White Beach',
          description: 'World-famous white sand beach with crystal clear waters',
          duration: 'Full day',
          bestTime: 'anytime',
          why: 'Iconic Philippine beach experience with water sports and stunning sunsets',
          review: 'The beach was absolutely pristine! Perfect for families with kids - shallow waters and soft sand.',
          tip: 'Visit during sunset for the most spectacular views. Book water activities in advance.'
        },
        {
          name: 'Palawan Underground River',
          description: 'UNESCO World Heritage subterranean river with limestone formations',
          duration: '3-4 hours',
          bestTime: 'morning',
          why: 'Unique natural wonder showcasing Philippine biodiversity and geological formations',
          review: 'Incredible experience! The limestone formations were breathtaking, and the boat tour was very informative.',
          tip: 'Book tickets online well in advance. Bring a jacket as it gets cool inside the cave.'
        },
        {
          name: 'Chocolate Hills (Bohol)',
          description: 'Unique geological formation of 1,200+ cone-shaped hills',
          duration: '2-3 hours',
          bestTime: 'early morning or late afternoon',
          why: 'Iconic Philippine landmark offering panoramic views and unique photo opportunities',
          review: 'Amazing natural wonder! The view from the observation deck was absolutely stunning.',
          tip: 'Best lighting for photos is during golden hour. Combine with Tarsier Sanctuary visit.'
        },
        {
          name: 'El Nido Lagoons Tour (Palawan)',
          description: 'Stunning limestone lagoons with crystal clear waters',
          duration: 'Full day',
          bestTime: 'early morning',
          why: 'World-famous lagoons with breathtaking scenery and perfect for island hopping',
          review: 'Absolutely incredible! The lagoons were like paradise - crystal clear water and stunning limestone cliffs.',
          tip: 'Book tours in advance as they sell out quickly. Bring waterproof camera and reef-safe sunscreen.'
        }
      ],
      accommodation: {
        areas: [
          'Makati (Manila): Modern business district with luxury hotels, shopping, and nightlife',
          'Boracay Station 2: Beachfront resorts with easy access to restaurants and water activities',
          'El Nido (Palawan): Eco-lodges and beachfront resorts near stunning lagoons',
          'Cebu IT Park: Modern area with business hotels and easy access to attractions'
        ],
        recommendations: {
          'Manila': 'Shangri-La Makati (luxury), Hotel Celeste (boutique), Red Planet Makati (budget)',
          'Boracay': 'Shangri-La Boracay (luxury), Discovery Shores (mid-range), Boracay Beach Club (budget)',
          'Palawan': 'El Nido Resorts (luxury), Caalan Beach Resort (mid-range), Spin Designer Hostel (budget)',
          'Cebu': 'Shangri-La Cebu (luxury), Radisson Blu Cebu (mid-range), Quest Hotel Cebu (budget)'
        }
      },
      dining: [
        {
          name: 'Traditional Filipino Restaurant',
          description: 'Authentic Filipino cuisine with regional specialties',
          type: 'Dinner reservations recommended',
          why: 'Experience authentic Filipino flavors including adobo, sinigang, and lechon',
          review: 'Incredible food! The lechon was amazing, and the staff was so welcoming. Felt like dining with family.',
          tip: 'Book dinner reservations 2-3 days in advance, especially on weekends. Try the local specialties.'
        },
        {
          name: 'Jollibee or Local Fast Food',
          description: 'Popular Filipino fast food chains',
          type: 'Perfect for quick meals',
          why: 'Experience Filipino fast food culture and comfort food',
          review: 'Great for quick meals! The chicken joy and spaghetti were surprisingly good.',
          tip: 'Perfect for families with kids. Try the halo-halo for dessert.'
        },
        {
          name: 'Seaside Restaurant',
          description: 'Fresh seafood with ocean views',
          type: 'Lunch or dinner',
          why: 'Fresh catch of the day prepared with local spices and cooking methods',
          review: 'Amazing seafood! The grilled fish was incredibly fresh and flavorful.',
          tip: 'Ask for the daily catch. Best seafood is usually available in coastal areas.'
        }
      ],
      reviews: [
        "Boracay White Beach was absolutely pristine! Perfect for families with kids - shallow waters and soft sand.",
        "Intramuros was absolutely fascinating! The Spanish colonial architecture was stunning.",
        "El Nido lagoons were like paradise - crystal clear water and stunning limestone cliffs.",
        "Filipino cuisine was incredible! The lechon and adobo were amazing, and the staff was so welcoming.",
        "The island hopping tours were perfect for families - kids loved the snorkeling and beach activities."
      ],
      travelTips: [
        { category: "Opening Hours", description: "Most attractions open 8 AM-6 PM. Check seasonal schedules for island tours." },
        { category: "Advance Booking", description: "Pre-book popular attractions like El Nido lagoons, Boracay activities, and island hopping tours." },
        { category: "Transportation", description: "Use local transport options like jeepneys, tricycles, and boats. Validate tickets properly." },
        { category: "Weather", description: "Check weather forecasts - tropical climate with afternoon rains possible. Pack rain gear." },
        { category: "Cash vs Card", description: "Most places accept cards, but carry cash for smaller establishments and island tours." },
        { category: "Language", description: "Learn basic Filipino phrases—locals appreciate the effort, though English is widely spoken." }
      ],
      apps: [
        { name: "Grab", description: "Ride-hailing and food delivery app" },
        { name: "Google Maps", description: "Offline area downloads for navigation" },
        { name: "Google Translate", description: "Filipino-English translation" },
        { name: "XE Currency", description: "Real-time PHP exchange rates" },
        { name: "Weather App", description: "Tropical weather forecasts" },
        { name: "Transportation Apps", description: "Local transport schedules and tickets" }
      ],
      emergencyInfo: `- **Emergency Numbers**: 911 (emergency), 117 (police), 143 (medical)
- **Medical Centers**: 
  - Makati Medical Center (Makati)
  - St. Luke's Medical Center (Quezon City)
  - El Nido Medical Clinic (El Nido)
- **Pharmacies**: Look for "Botika" signs. Most open 8 AM-8 PM
- **Tourist Information**: 
  - Department of Tourism offices in major cities
  - Local tourist information centers
- **Lost & Found**: Contact local police stations or tourist offices
- **Consulate Services**: Check for nearest consulate services in Manila`
    };
  }
  
  // Default fallback for other destinations
  return {
    language: 'English widely spoken in tourist areas',
    currency: 'Local currency',
    currencyConversion: 'Check current exchange rates',
    voltage: 'Check local voltage requirements',
    tipping: '10-15% in restaurants, check local customs',
    timeZone: 'Check local time zone',
    emergency: '911 (emergency), check local emergency numbers',
    seasonalInfo: {
      'Autumn': 'pleasant weather and fewer crowds',
      'Summer': 'warm weather perfect for outdoor activities',
      'Winter': 'cooler weather, check for seasonal attractions',
      'Spring': 'mild weather and blooming flowers'
    },
    attractions: [
      {
        name: 'Historic Old Town Walking Tour',
        description: 'Explore the historic center with local architecture and culture',
        duration: '2-3 hours',
        bestTime: 'early morning',
        why: 'Perfect introduction to local history and architecture',
        review: 'Great way to get oriented! The guide was knowledgeable and showed us hidden gems.',
        tip: 'Start early to avoid crowds and catch the best lighting for photos.'
      }
    ],
    accommodation: {
      areas: ['City Center: Convenient location near major attractions'],
      recommendations: {'City Center': 'Check local hotel recommendations'}
    },
    dining: [
      {
        name: 'Local Restaurant',
        description: 'Traditional local cuisine',
        type: 'Dinner reservations recommended',
        why: 'Experience authentic local flavors and cooking methods',
        review: 'Great food and atmosphere! The local specialties were delicious.',
        tip: 'Book reservations in advance, especially on weekends.'
      }
    ]
  };
}

// Generate destination-specific daily activities
function getDailyActivities(destination, nDays) {
  const dest = destination.toLowerCase();
  
  if (dest.includes('berlin')) {
    const days = [
      { morning: '🏛️ Museum Island (Pergamon Panorama or Neues Museum)', afternoon: '🗽 Berlin Cathedral & Spree river walk', evening: '🍽️ Dinner in Hackescher Markt', review: 'Island pass made it easy to see multiple museums.', tip: 'Reserve time slots; closed some Mondays', map: '📍 Museum Island' },
      { morning: '🚶 Unter den Linden → Brandenburg Gate', afternoon: '🏛️ Reichstag Dome (booked visit)', evening: '🌳 Tiergarten stroll & Café am Neuen See', review: 'Reichstag audio guide is excellent and free.', tip: 'Bring ID for security at Reichstag', map: '📍 Reichstag' },
      { morning: '🧱 East Side Gallery mural walk', afternoon: '🌉 Oberbaum Bridge & Spree riverside', evening: '🍻 Friedrichshain dinner & craft beer', review: 'Street art + sunset over the river was perfect.', tip: 'Go early for fewer crowds/photos', map: '📍 East Side Gallery' },
      { morning: '📜 Topography of Terror (documentation center)', afternoon: '🪖 Checkpoint Charlie & Gendarmenmarkt', evening: '🍷 Dinner around Mitte/Prenzlauer Berg', review: 'Sobering but very informative exhibits.', tip: 'Most content is bilingual; allow 90–120 min', map: '📍 Niederkirchnerstraße 8' },
      { morning: '🏰 Charlottenburg Palace & Gardens', afternoon: '🛍️ Kurfürstendamm & KaDeWe food hall', evening: '🎶 Potsdamer Platz/Philharmonie (if available)', review: 'Gardens are lovely on clear days.', tip: 'Book palace timeslot; combine with Ku\'damm', map: '📍 Schloss Charlottenburg' },
      { morning: '🚲 Tempelhofer Feld cycling or walk', afternoon: '🛍️ Markthalle Neun / food crawl', evening: '🎭 Theater/club or canal walk (Landwehrkanal)', review: 'Tempelhof runways—unique city space.', tip: 'Rent bikes or grab e‑scooters nearby', map: '📍 Tempelhofer Damm' },
      { morning: '🕍 Jewish Museum or DDR Museum (your pick)', afternoon: '🌳 Mauerpark & fleamarket (Sun)', evening: '🎤 Karaoke / street food (Sun)', review: 'Mauerpark on Sunday is peak local vibe.', tip: 'Check museum hours and market days', map: '📍 Mauerpark' },
      { morning: '🚆 Day trip (Potsdam palaces or Sachsenhausen Memorial)', afternoon: '🏞️ Sanssouci Park (if Potsdam)', evening: '🍽️ Return to Berlin—farewell dinner', review: 'Potsdam is an easy S‑Bahn ride away.', tip: 'ABC ticket covers Potsdam; validate it', map: '📍 Potsdam Hbf' }
    ];
    return Array.from({ length: Math.max(1, nDays) }, (_, i) => days[i % days.length]);
  }

  if (dest.includes('philippines') || dest.includes('manila') || dest.includes('cebu') || dest.includes('boracay') || dest.includes('palawan') || dest.includes('el nido')) {
    return [
      {
        morning: "🏰 **Intramuros Historic District** (Fort Santiago → San Agustin Church → Casa Manila)",
        afternoon: "🏛️ **National Museum of the Philippines** (Padre Burgos Ave, Manila) - Philippine history & culture",
        evening: "🍽️ **Café Adriatico** (1790 Adriatico St, Malate) - Traditional Filipino dinner",
        review: "Intramuros was absolutely fascinating! The Spanish colonial architecture was stunning.",
        tip: "Start at Fort Santiago before 9 AM to avoid crowds and catch the best lighting for photos.",
        map: "📍 Start: Fort Santiago, Intramuros, Manila"
      },
      {
        morning: "🏖️ **Boracay White Beach** (Station 2) - World-famous white sand beach",
        afternoon: "🤿 **Island Hopping Tour** (Crystal Cove → Magic Island) - Snorkeling & beach hopping",
        evening: "🍽️ **D'Talipapa Seafood Market** (Station 2) - Fresh seafood dinner",
        review: "Boracay was absolutely pristine! Perfect for families with kids - shallow waters and soft sand.",
        tip: "Visit during sunset for the most spectacular views. Book water activities in advance.",
        map: "📍 Boracay White Beach, Station 2"
      },
      {
        morning: "🛍️ **Greenhills Shopping Center** (San Juan) - Local markets & artisan shops",
        afternoon: "🏰 **Ayala Museum** (Makati Ave, Makati) - Philippine art & culture",
        evening: "🎭 **Cultural Show** (CCP Complex, Pasay) - Traditional Filipino performance",
        review: "The market tour gave us authentic local insights and great shopping opportunities.",
        tip: "Markets are busiest in the morning—arrive early for the best selection.",
        map: "📍 Greenhills Shopping Center, San Juan"
      },
      {
        morning: "🌋 **Taal Volcano Tour** (Tagaytay) - Active volcano with stunning lake views",
        afternoon: "🍷 **Local Winery Visit** (Tagaytay) - Wine tasting & scenic views",
        evening: "🍽️ **Sonya's Garden** (Tagaytay) - Farm-to-table dining experience",
        review: "The volcano tour was incredible! The views from Tagaytay were absolutely breathtaking.",
        tip: "Pack comfortable walking shoes and check weather conditions before heading out.",
        map: "📍 Taal Volcano, Tagaytay"
      },
      {
        morning: "🏛️ **Rizal Park & National Museum** (Ermita, Manila) - Historic landmarks",
        afternoon: "👨‍🍳 **Filipino Cooking Class** (Local culinary school) - Learn traditional cuisine",
        evening: "♨️ **Spa Treatment** (Makati) - Wellness & relaxation",
        review: "The cooking class was a highlight—we learned to make authentic Filipino dishes.",
        tip: "Book cooking classes in advance as they often fill up quickly.",
        map: "📍 Rizal Park, Ermita, Manila"
      },
      {
        morning: "🔍 **Hidden Gems Tour** - Corregidor Island (Manila Bay) - WWII historical site",
        afternoon: "🚤 **Manila Bay Sunset Cruise** - Scenic harbor tour",
        evening: "🍽️ **Manila Hotel** (Rizal Park) - Historic luxury dining",
        review: "Corregidor Island was fascinating! The WWII history was incredibly moving.",
        tip: "Book the island tour well in advance. Bring sunscreen and water.",
        map: "📍 Corregidor Island, Manila Bay"
      },
      {
        morning: "🎨 **Art Galleries** (Makati) - Contemporary Filipino art",
        afternoon: "🚴 **Intramuros Bike Tour** - Historic district cycling tour",
        evening: "🎵 **Local Music Scene** - Traditional Filipino music or modern venues",
        review: "The art galleries provided great cultural context and beautiful local artwork.",
        tip: "Many galleries offer free admission on certain days—check schedules.",
        map: "📍 Makati Art Galleries, Makati"
      },
      {
        morning: "🌿 **Manila Ocean Park** (Quirino Grandstand) - Marine life & botanical gardens",
        afternoon: "🚗 **Day Trip to Pampanga** - Culinary capital & heritage sites",
        evening: "🍽️ **Abe Restaurant** (Serendra, Taguig) - Fine dining establishment",
        review: "Manila Ocean Park was perfect for families! The kids loved the marine life exhibits.",
        tip: "Day trips often require advance booking—plan transportation ahead of time.",
        map: "📍 Manila Ocean Park, Quirino Grandstand"
      },
      {
        morning: "🏝️ **El Nido Lagoons Tour A** (Small Lagoon → Big Lagoon → Secret Lagoon)",
        afternoon: "🤿 **Snorkeling at Shimizu Island** - Coral reefs & marine life",
        evening: "🍽️ **Artcafe** (El Nido Town) - Beachfront dining with sunset views",
        review: "El Nido lagoons were absolutely stunning! The crystal clear water was like paradise.",
        tip: "Book lagoon tours in advance as they sell out quickly. Bring waterproof camera and reef-safe sunscreen.",
        map: "📍 El Nido Lagoons, Palawan"
      },
      {
        morning: "🏝️ **El Nido Lagoons Tour C** (Hidden Beach → Matinloc Shrine → Helicopter Island)",
        afternoon: "🏖️ **Nacpan Beach** - Long white sand beach perfect for families",
        evening: "🍽️ **Trattoria Altrove** (El Nido Town) - Italian-Filipino fusion cuisine",
        review: "Hidden Beach was incredible! The kids loved playing in the shallow waters.",
        tip: "Nacpan Beach is perfect for families with kids. Bring beach toys and snacks.",
        map: "📍 Hidden Beach, El Nido, Palawan"
      }
    ];
  }
  
  // Toronto-specific content
  if (dest.includes('toronto') || dest.includes('canada')) {
    const days = [
      { morning: '🏛️ CN Tower & Ripley\'s Aquarium', afternoon: '🌳 Harbourfront & Toronto Islands ferry', evening: '🍽️ St. Lawrence Market dinner', review: 'CN Tower views were incredible! The aquarium was perfect for families.', tip: 'Book CN Tower tickets online to skip lines', map: '📍 CN Tower' },
      { morning: '🏰 Royal Ontario Museum (ROM)', afternoon: '🛍️ Kensington Market & Chinatown', evening: '🍻 Distillery District & craft breweries', review: 'ROM had amazing exhibits! Kensington Market was vibrant and authentic.', tip: 'ROM offers free admission on certain days', map: '📍 Royal Ontario Museum' },
      { morning: '🏛️ Art Gallery of Ontario (AGO)', afternoon: '🌳 High Park & cherry blossoms', evening: '🍽️ Little Italy dinner', review: 'AGO collection was world-class! High Park was beautiful and peaceful.', tip: 'Check cherry blossom timing in spring', map: '📍 Art Gallery of Ontario' },
      { morning: '🏰 Casa Loma castle tour', afternoon: '🛍️ Yorkville shopping district', evening: '🎭 Theatre District show', review: 'Casa Loma was fascinating! The castle tour was very informative.', tip: 'Book theatre tickets in advance', map: '📍 Casa Loma' },
      { morning: '🌳 Toronto Zoo or Ontario Science Centre', afternoon: '🏛️ Bata Shoe Museum', evening: '🍽️ Queen Street West dining', review: 'Great family-friendly options! The Science Centre was interactive and fun.', tip: 'Zoo requires advance booking for timed entry', map: '📍 Toronto Zoo' },
      { morning: '🚶 St. Lawrence Market & Old Town', afternoon: '🌉 Harbourfront Centre & waterfront walk', evening: '🍻 Entertainment District nightlife', review: 'St. Lawrence Market had amazing local food! Harbourfront was scenic.', tip: 'Market is busiest on weekends', map: '📍 St. Lawrence Market' },
      { morning: '🏛️ Hockey Hall of Fame', afternoon: '🛍️ Eaton Centre shopping', evening: '🍽️ Financial District fine dining', review: 'Hockey Hall of Fame was a must-see! Great for sports fans.', tip: 'Allow 2-3 hours for the full experience', map: '📍 Hockey Hall of Fame' },
      { morning: '🌳 Scarborough Bluffs or day trip to Niagara', afternoon: '🏛️ Gardiner Museum of Ceramic Art', evening: '🍽️ Final dinner in Yorkville', review: 'Scarborough Bluffs offered stunning lake views!', tip: 'Niagara Falls is 1.5 hours drive away', map: '📍 Scarborough Bluffs' }
    ];
    return Array.from({ length: Math.max(1, nDays) }, (_, i) => days[i % days.length]);
  }

  // Default fallback for other destinations - generate diverse activities
  const genericActivities = [
    {
      morning: "🏰 **Historic Old Town Walking Tour** - Explore the historic center",
      afternoon: "🏛️ **Local Museum** - Regional history & culture", 
      evening: "🍽️ **Traditional Restaurant** - Local cuisine dinner",
      review: "The Old Town walking tour was perfect for getting oriented—highly recommend starting here.",
      tip: "Book museum tickets online to skip the queue, especially on weekends.",
      map: "📍 Start: Historic Old Town"
    },
    {
      morning: "🌳 **City Park & Gardens** - Explore local green spaces",
      afternoon: "🛍️ **Local Markets & Shopping** - Discover local crafts and products",
      evening: "🍻 **Local Bar District** - Experience the nightlife scene",
      review: "The city parks were beautiful and perfect for families!",
      tip: "Markets are busiest in the morning—arrive early for the best selection.",
      map: "📍 City Center"
    },
    {
      morning: "🏛️ **Art Gallery & Cultural Center** - Local art and exhibitions",
      afternoon: "🌉 **Scenic Waterfront Walk** - Enjoy harbor or river views",
      evening: "🍽️ **Fine Dining Experience** - Upscale local restaurant",
      review: "The art gallery provided great cultural context and beautiful local artwork.",
      tip: "Many galleries offer free admission on certain days—check schedules.",
      map: "📍 Art District"
    },
    {
      morning: "🚶 **Neighborhood Exploration** - Discover local districts",
      afternoon: "🏰 **Historic Landmarks** - Visit important local sites",
      evening: "🎭 **Cultural Performance** - Theatre, music, or local show",
      review: "The neighborhood tour gave us authentic local insights and great photo opportunities.",
      tip: "Walking tours often require advance booking—plan ahead.",
      map: "📍 Historic District"
    },
    {
      morning: "🌿 **Nature & Outdoor Activities** - Parks, trails, or outdoor adventures",
      afternoon: "🏛️ **Science Museum or Planetarium** - Educational and interactive exhibits",
      evening: "🍽️ **Local Food Scene** - Street food or food market tour",
      review: "The outdoor activities were perfect for families! The kids loved the interactive exhibits.",
      tip: "Check weather conditions and pack appropriate gear.",
      map: "📍 Nature Area"
    },
    {
      morning: "🛍️ **Shopping District** - Local boutiques and specialty stores",
      afternoon: "🌳 **Botanical Gardens or Zoo** - Family-friendly attractions",
      evening: "🍻 **Local Brewery or Winery** - Taste local beverages",
      review: "The shopping district had unique local finds! The botanical gardens were peaceful and beautiful.",
      tip: "Many attractions offer family discounts—ask about packages.",
      map: "📍 Shopping District"
    },
    {
      morning: "🏛️ **History Museum** - Learn about local heritage",
      afternoon: "🌉 **Scenic Lookout or Observation Deck** - City views and photo opportunities",
      evening: "🍽️ **Local Cuisine Experience** - Traditional cooking class or food tour",
      review: "The history museum was fascinating! The scenic views were absolutely breathtaking.",
      tip: "Observation decks often have timed entry—book in advance.",
      map: "📍 Historic Museum"
    },
    {
      morning: "🚗 **Day Trip to Nearby Attraction** - Explore surrounding areas",
      afternoon: "🏛️ **Local University or Cultural Center** - Educational visit",
      evening: "🍽️ **Farewell Dinner** - Special restaurant for your last night",
      review: "The day trip was a great way to see more of the region!",
      tip: "Day trips often require advance booking—plan transportation ahead of time.",
      map: "📍 Day Trip Destination"
    }
  ];
  
  return Array.from({ length: Math.max(1, nDays) }, (_, i) => genericActivities[i % genericActivities.length]);
}

/* Local Fallback Plan */
function localPlanMarkdown(input) {
  const { destination = 'Your destination', start = 'start', end = 'end', budget = 1500, adults = 2, children = 0, level = 'mid', prefs = '', dietary = [], currency = 'USD' } = input || {};
  const dest = String(destination || '').toLowerCase();
  const nDays = Math.max(1, daysBetween(start, end));
  const totalTravelers = Math.max(1, adults + children);
  const style = level === 'luxury' ? 'Luxury' : level === 'budget' ? 'Budget' : 'Mid-range';
  const prettyDest = String(destination || '').replace(/\b\w/g, c => c.toUpperCase());
  const b = computeBudget(budget, nDays, level, totalTravelers);
  const pppd = perPersonPerDay(budget, nDays, totalTravelers);

  const fmt = (dateStr) => {
    try { return new Date(dateStr).toISOString().slice(0,10); } catch { return dateStr; }
  };
  const startISO = fmt(start);
  const endISO = fmt(end);

  // Build dated daily itinerary items
  const days = [];
  try {
    const s = new Date(startISO);
    for (let i = 0; i < nDays; i++) {
      const d = new Date(s.getTime());
      d.setDate(s.getDate() + i);
      const iso = d.toISOString().slice(0,10);
      const label = i === 0 ? 'Arrival & Relaxation' : (i === 1 ? 'City Highlights' : (i === 2 ? 'Nature & Views' : `Exploration`));
      days.push({ iso, label });
    }
  } catch (_) {
    // Fallback without specific dates
    for (let i = 0; i < nDays; i++) days.push({ iso: startISO, label: `Day ${i+1}` });
  }

  // Destination-specific information
  const destinationInfo = getDestinationInfo(destination);
  
  // Sections (no inline images; widgets will provide visuals)
  let md = `# ${prettyDest} — ${startISO} → ${endISO}
**Travelers:** ${travelerLabel(adults, children)}  
**Style:** ${style}${prefs ? ` · ${prefs}` : ''}  
**Budget:** ${budget} ${currency} (${pppd}/day/person)  
**Season:** ${seasonFromDate(startISO)}
---
## 🎯 Trip Overview
- **Language:** ${destinationInfo.language}
- **Currency:** ${destinationInfo.currency} - ${currency === 'USD' ? destinationInfo.currencyConversion : 'Local currency'}
- **Voltage:** ${destinationInfo.voltage}
- **Tipping:** ${destinationInfo.tipping}
- **Time Zone:** ${destinationInfo.timeZone}
- **Emergency:** ${destinationInfo.emergency}
- **Best Time to Visit:** ${seasonFromDate(startISO)} offers ${destinationInfo.seasonalInfo[seasonFromDate(startISO)] || 'great weather and fewer crowds'}
---
## 💰 Detailed Budget Breakdown
<table class="budget-table">
  <thead>
    <tr>
      <th>Category</th>
      <th>Total</th>
      <th>Per-day</th>
      <th>Details</th>
      <th>Status</th>
    </tr>
  </thead>
  <tbody>
    <tr>
      <td><label class="budget-checkbox"><input type="checkbox" onchange="window.toggleBudgetItem(this)"/> 🏨 Accommodation</label></td>
      <td>${b.stay.total}</td>
      <td>${b.stay.perDay}</td>
      <td>${destinationInfo.accommodation.description || 'Mid-range hotels, guesthouses, or B&Bs'}</td>
      <td><span class="status-pending">Pending</span></td>
    </tr>
    <tr>
      <td><label class="budget-checkbox"><input type="checkbox" onchange="window.toggleBudgetItem(this)"/> 🍽️ Food & Dining</label></td>
      <td>${b.food.total}</td>
      <td>${b.food.perDay}/person</td>
      <td>${destinationInfo.dining.description || 'Local restaurants, cafes, and traditional cuisine'}</td>
      <td><span class="status-pending">Pending</span></td>
    </tr>
    <tr>
      <td><label class="budget-checkbox"><input type="checkbox" onchange="window.toggleBudgetItem(this)"/> 🎫 Activities & Attractions</label></td>
      <td>${b.act.total}</td>
      <td>${b.act.perDay}</td>
      <td>${destinationInfo.attractions.description || 'Museums, cultural sites, and local attractions'}</td>
      <td><span class="status-pending">Pending</span></td>
    </tr>
    <tr>
      <td><label class="budget-checkbox"><input type="checkbox" onchange="window.toggleBudgetItem(this)"/> 🚌 Transportation</label></td>
      <td>${b.transit.total}</td>
      <td>${b.transit.perDay}</td>
      <td>${destinationInfo.transportation || 'Local transport, buses, airport transfers'}</td>
      <td><span class="status-pending">Pending</span></td>
    </tr>
    <tr>
      <td><strong>💰 Total Budget</strong></td>
      <td><strong>${normalizeBudget(budget, currency)}</strong></td>
      <td colspan="3"><span class="status-total">${pppd}/day/person</span></td>
    </tr>
  </tbody>
 </table>

## 🗺️ Getting Around
${destinationInfo.transportation || 'Public transport is reliable. Use regional trains and buses for intercity moves; walk or tram in the center. For remote areas, consider a 1–2 day car rental. Book airport transfers in advance for late arrivals.'}
${dest.includes('el nido') || dest.includes('boracay') || dest.includes('palawan') ? `

**🚢 Island Transportation:**
- **El Nido to Manila**: 1-hour flight (PAL, Cebu Pacific) or 6-8 hour bus + ferry
- **El Nido to Boracay**: 1-hour flight via Manila or 8-10 hour bus + ferry journey
- **Island Hopping**: Book tours in advance - Tours A, B, C, D available
- **Local Transport**: Tricycles (₱50-100), motorbikes (₱500/day), boats for island transfers
- **Airport Transfer**: El Nido Airport to town (15 min, ₱200-300)

**⚠️ Important**: El Nido is remote - plan flights and accommodations well in advance. Weather can affect boat tours.` : ''}
${dest.includes('philippines') && !dest.includes('el nido') && !dest.includes('boracay') ? `

**🚌 Philippine Transportation:**
- **Inter-island**: Domestic flights (PAL, Cebu Pacific, AirAsia) or ferries (2GO, SuperFerry)
- **Local Transport**: Jeepneys (₱8-15), tricycles (₱50-100), Grab rideshare
- **Long Distance**: Buses (Victory Liner, Philtranco) for Luzon, ferries for Visayas/Mindanao
- **Airport Transfers**: Book in advance for late arrivals, especially to remote destinations` : ''}

## 🏙️ Best Areas to Stay
${destinationInfo.accommodation.areas.map(area => `- **${area.split(':')[0]}**: ${area.split(':')[1]}`).join('\n')}

## 🏨 Accommodation Recommendations
Pick a well-reviewed hotel or guesthouse in a central, walkable neighborhood. Prioritize free cancellation and breakfast included if you want convenience. For families, look for family rooms or kitchenette.

**Recommended Hotels by Area:**
${Object.entries(destinationInfo.accommodation.recommendations).map(([area, hotels]) => `- **${area}**: ${hotels}`).join('\n')}

## 🎫 Must-See Attractions
${destinationInfo.attractions.map(attraction => `- **${attraction.name}** (${attraction.duration}, ${attraction.bestTime})
  - Why: ${attraction.why}
  - Reviews: "${attraction.review}"
  - Insider Tip: ${attraction.tip}`).join('\n\n')}

## 🍽️ Dining Guide
${destinationInfo.dining.map(restaurant => `- **${restaurant.name}** (${restaurant.type})
  - Why: ${restaurant.why}
  - Reviews: "${restaurant.review}"
  - Insider Tip: ${restaurant.tip}`).join('\n\n')}
${dietary && dietary.length ? `- Dietary-friendly options: ${dietary.join(', ')}` : ''}

## 🎭 Day-by-Day Plan`;

  // Generate destination-specific daily itineraries
  const dailyActivities = getDailyActivities(destination, nDays);

  days.forEach((d, idx) => {
    const activity = dailyActivities[idx % dailyActivities.length] || dailyActivities[0];
    md += `
### Day ${idx + 1} — ${d.label} (${d.iso})
- **Morning:** ${activity.morning}
- **Afternoon:** ${activity.afternoon}  
- **Evening:** ${activity.evening}
  - **Review:** "${activity.review}"
  - **Insider Tip:** ${activity.tip}
  - **Map Location:** ${activity.map}`;
  });

  md += `

## 🧳 Don't Forget List
<div class="dont-forget-list">
  <div class="dont-forget-item"><input type="checkbox" onchange="window.toggleItem(this)"><label>Passport and travel insurance</label></div>
  <div class="dont-forget-item"><input type="checkbox" onchange="window.toggleItem(this)"><label>Comfortable walking shoes</label></div>
  <div class="dont-forget-item"><input type="checkbox" onchange="window.toggleItem(this)"><label>Weather-appropriate layers</label></div>
  <div class="dont-forget-item"><input type="checkbox" onchange="window.toggleItem(this)"><label>Power adapter (Type C/E)</label></div>
  <div class="dont-forget-item"><input type="checkbox" onchange="window.toggleItem(this)"><label>Local SIM/eSIM or roaming plan</label></div>
  <div class="dont-forget-item"><input type="checkbox" onchange="window.toggleItem(this)"><label>Reusable water bottle</label></div>
  ${dest.includes('el nido') || dest.includes('boracay') || dest.includes('palawan') ? `
  <div class="dont-forget-item"><input type="checkbox" onchange="window.toggleItem(this)"><label>Reef-safe sunscreen (mandatory for island tours)</label></div>
  <div class="dont-forget-item"><input type="checkbox" onchange="window.toggleItem(this)"><label>Waterproof camera or phone case</label></div>
  <div class="dont-forget-item"><input type="checkbox" onchange="window.toggleItem(this)"><label>Snorkeling gear (optional - tours provide)</label></div>
  <div class="dont-forget-item"><input type="checkbox" onchange="window.toggleItem(this)"><label>Motion sickness medication (for boat tours)</label></div>` : ''}
</div>

## 🎯 Tour Guide Expertise
**20+ Years of Local Knowledge:**
- **Hidden Gems**: ${dest.includes('el nido') ? 'Secret lagoons accessible only by local boats, hidden beaches away from crowds' : 'Off-the-beaten-path attractions known only to locals'}
- **Best Timing**: ${dest.includes('el nido') ? 'Early morning lagoon tours (7 AM) for calm waters and fewer crowds' : 'Optimal visiting times for each attraction to avoid crowds'}
- **Local Connections**: ${dest.includes('el nido') ? 'Direct relationships with boat operators and resort owners for better rates' : 'Insider access to local restaurants and cultural experiences'}
- **Weather Wisdom**: ${dest.includes('el nido') ? 'Monsoon season patterns, safe boating conditions, and alternative indoor activities' : 'Seasonal patterns and weather-dependent activity planning'}
- **Cultural Insights**: ${dest.includes('el nido') ? 'Palawan indigenous culture, environmental conservation efforts, and sustainable tourism practices' : 'Local customs, traditions, and cultural etiquette'}

## 🍂 Season Insights (${seasonFromDate(startISO)})
${destinationInfo.seasonalInfo[seasonFromDate(startISO)] || 'Great weather and fewer crowds'}  

## ⭐ Traveler Reviews (Highlights)
${destinationInfo.reviews ? destinationInfo.reviews.map(review => `- "${review}"`).join('\n') : `- "Great destination with amazing attractions and friendly locals!"
- "The local cuisine was incredible and the cultural sites were fascinating."
- "Perfect for families with lots of activities for kids and adults alike."
- "The natural beauty was stunning and the beaches were pristine."
- "Local transportation was reliable and the people were very welcoming."`}

## 🛡️ Essential Travel Tips for ${prettyDest}
${destinationInfo.travelTips ? destinationInfo.travelTips.map(tip => `- **${tip.category}**: ${tip.description}`).join('\n') : ''}

## 📱 Essential Apps for ${prettyDest}
${destinationInfo.apps ? destinationInfo.apps.map(app => `- **${app.name}**: ${app.description}`).join('\n') : ''}

## 🚨 Emergency Information & Local Resources
${destinationInfo.emergencyInfo ? destinationInfo.emergencyInfo : `- **Emergency Numbers**: 911 (emergency), check local emergency numbers
- **Medical Centers**: Check local hospitals and clinics
- **Pharmacies**: Look for local pharmacy signs and hours
- **Tourist Information**: Contact local tourist offices
- **Lost & Found**: Contact local police stations or tourist offices
- **Consulate Services**: Check for nearest consulate services`}
`;

  // Linkify image and booking tokens and return
  return linkifyTokens(md.trim(), prettyDest);
}
function containsDaySections(md = "") {
  try { return /(^|\n)\s*#{0,6}\s*Day\s+\d+/i.test(md); } catch { return false; }
}

/* WAYZO CONTRACT ENFORCEMENT */
function enforceWayzoContracts(markdown, destination) {
  console.log('Enforcing WAYZO OUTPUT CONTRACT rules...');
  
  let processed = markdown;
  
  // 0. Force proper section headers - replace incorrect headers with correct ones
  processed = processed.replace(/## Quick Facts/g, '## 🎯 Trip Overview');
  processed = processed.replace(/## Budget breakdown \(rough\)/g, '## 💰 Budget Breakdown');
  processed = processed.replace(/## Day-by-Day Plan/g, '## 🎭 Daily Itineraries');
  
  // Add missing required sections if they don't exist
  if (!processed.includes('## 🗺️ Getting Around')) {
    processed += '\n\n## 🗺️ Getting Around\nTransportation options and tips for getting around ' + destination + '.\n';
  }
  if (!processed.includes('## 🏨 Accommodation')) {
    processed += '\n\n## 🏨 Accommodation\nFamily-friendly hotel recommendations in ' + destination + '.\n';
  }
  if (!processed.includes('## 🎫 Must-See Attractions')) {
    processed += '\n\n## 🎫 Must-See Attractions\nTop attractions and activities in ' + destination + ', with reasons and reviews.\n';
  }
  if (!processed.includes('## 🍽️ Dining Guide')) {
    processed += '\n\n## 🍽️ Dining Guide\nFamily-friendly restaurants and dining options in ' + destination + '.\n';
  }
  if (!processed.includes('## 🧳 Don\'t Forget List')) {
    processed += '\n\n## 🧳 Don\'t Forget List\nEssential items to pack for your trip.\n';
  }
  if (!processed.includes('## 🛡️ Travel Tips')) {
    processed += '\n\n## 🛡️ Travel Tips\nImportant travel advice and local customs.\n';
  }
  if (!processed.includes('## 📱 Useful Apps')) {
    processed += '\n\n## 📱 Useful Apps\nMobile apps to help with your trip.\n';
  }
  if (!processed.includes('## 🚨 Emergency Info')) {
    processed += '\n\n## 🚨 Emergency Info\nEmergency contacts and important information.\n';
  }
  
  // 1. Remove any "Image Ideas" sections completely
  processed = processed.replace(/## 🖼️ Image Ideas[\s\S]*?(?=\n## |\n---|$)/g, '');
  processed = processed.replace(/## Image Ideas[\s\S]*?(?=\n## |\n---|$)/g, '');
  processed = processed.replace(/🖼️ Image Ideas[\s\S]*?(?=\n## |\n---|$)/g, '');
  processed = processed.replace(/Enhance your travel experience[\s\S]*?(?=\n## |\n---|$)/g, '');
  processed = processed.replace(/Here are some beautiful images[\s\S]*?(?=\n## |\n---|$)/g, '');
  
  // 2. Remove generic "Open Exploration" days
  processed = processed.replace(/### Day \d+ — Open Exploration[\s\S]*?(?=\n### |\n## |$)/g, '');
  processed = processed.replace(/## Day \d+ — Open Exploration[\s\S]*?(?=\n## |$)/g, '');
  
  // 3. Remove any image markdown syntax completely
  processed = processed.replace(/!\[.*?\]\([^)]+\)/g, '');
  processed = processed.replace(/<img[^>]*>/g, '');
  
  console.log('WAYZO OUTPUT CONTRACT enforcement complete');
  // 6. Strip any raw code blocks or JSON blobs the model might have appended
  try {
    // Remove fenced code blocks ```...```
    processed = processed.replace(/```[\s\S]*?```/g, '');
    // Remove inline JSON-like blobs starting with { and containing typical keys
    processed = processed.replace(/\n\{[\s\S]*?\}\s*$/gm, '');
    // Remove stray triple-backtick markers
    processed = processed.replace(/```/g, '');
  } catch (_) {}
  return processed;
}

/* OpenAI (optional) */
console.log('🔍 DEBUGGING OpenAI client initialization...');
console.log('OPENAI_API_KEY exists:', !!process.env.OPENAI_API_KEY);
console.log('OPENAI_API_KEY length:', process.env.OPENAI_API_KEY?.length || 0);
console.log('OPENAI_API_KEY starts with sk-:', process.env.OPENAI_API_KEY?.startsWith('sk-') || false);
console.log('OPENAI_API_KEY preview:', process.env.OPENAI_API_KEY?.substring(0, 20) + '...');

const client = process.env.OPENAI_API_KEY ? new OpenAI({ apiKey: process.env.OPENAI_API_KEY }) : null;
console.log('OpenAI client created:', !!client);
console.log('Client type:', typeof client);

// Fallback plan generator when AI is unavailable
function generateFallbackPlan(payload) {
  const { destination = '', start = '', end = '', budget = 0, adults = 2, children = 0, level = 'mid', prefs = '', dietary = [] } = payload || {};
  const nDays = daysBetween(start, end);
  
  console.log('🔄 Generating fallback plan for', destination);
  
  return `# ${destination} Travel Plan

## 🎯 Trip Overview
Welcome to ${destination}! This is a ${nDays}-day trip for ${adults} adults${children > 0 ? ` and ${children} children` : ''} with a ${level} budget level.

**Trip Highlights:**
- ${nDays} days of exploration
- Budget: $${budget} USD
- Travel style: ${level}
- ${children > 0 ? `Family-friendly activities included` : `Adult-focused experiences`}

## 💰 Budget Breakdown
- **Accommodation**: $${Math.round(budget * 0.4)} (40% of budget)
- **Food & Dining**: $${Math.round(budget * 0.3)} (30% of budget)
- **Activities & Attractions**: $${Math.round(budget * 0.2)} (20% of budget)
- **Transportation**: $${Math.round(budget * 0.1)} (10% of budget)

## 🗺️ Getting Around
- **Public Transportation**: Check local transit options
- **Walking**: Many attractions are within walking distance
- **Taxis/Rideshare**: Available for longer distances
- **Rental Car**: Consider for day trips outside the city

## 🏨 Accommodation
- **Budget Option**: Search for hostels or budget hotels
- **Mid-range**: Look for 3-star hotels with good reviews
- **Luxury**: Consider 4-5 star hotels for special occasions

## 🎫 Must-See Attractions
- **Historic Sites**: Research local historical landmarks
- **Museums**: Visit cultural and art museums
- **Parks & Nature**: Explore local parks and natural areas
- **Markets**: Experience local food and craft markets

## 🍽️ Dining Guide
- **Local Cuisine**: Try traditional dishes
- **Street Food**: Sample local street food vendors
- **Restaurants**: Mix of casual and fine dining
- **Cafes**: Enjoy local coffee culture

## 🎭 Daily Itineraries

### Day 1 - Arrival & Orientation
- **Morning**: Arrive and check into accommodation
- **Afternoon**: Explore the city center and get oriented
- **Evening**: Enjoy a welcome dinner at a local restaurant

### Day 2 - Main Attractions
- **Morning**: Visit top historical sites
- **Afternoon**: Explore museums or cultural centers
- **Evening**: Relax at a local park or waterfront

${nDays > 2 ? `### Day 3 - Local Experiences
- **Morning**: Visit local markets or neighborhoods
- **Afternoon**: Take a guided tour or activity
- **Evening**: Experience local nightlife or entertainment` : ''}

${nDays > 3 ? `### Day 4 - Day Trip
- **Morning**: Take a day trip to nearby attractions
- **Afternoon**: Continue exploring the area
- **Evening**: Return to base city` : ''}

${nDays > 4 ? `### Day 5 - Final Day
- **Morning**: Visit any remaining must-see attractions
- **Afternoon**: Last-minute shopping or relaxation
- **Evening**: Farewell dinner` : ''}

## 🧳 Don't Forget List
- [ ] Valid passport and travel documents
- [ ] Travel insurance
- [ ] Comfortable walking shoes
- [ ] Weather-appropriate clothing
- [ ] Camera or smartphone for photos
- [ ] Local currency or credit cards
- [ ] Phone charger and adapter
- [ ] Medications and first aid kit
- [ ] Guidebook or offline maps
- [ ] Emergency contact information

## 🛡️ Travel Tips
- **Safety**: Keep valuables secure and be aware of surroundings
- **Language**: Learn basic phrases in the local language
- **Currency**: Understand local currency and exchange rates
- **Weather**: Check weather forecasts and pack accordingly
- **Culture**: Respect local customs and traditions

## 📱 Useful Apps
- **Maps**: Google Maps or Apple Maps for navigation
- **Translation**: Google Translate for language assistance
- **Currency**: XE Currency for exchange rates
- **Weather**: Local weather app for forecasts
- **Transportation**: Local transit apps if available

## 🚨 Emergency Info
- **Emergency Number**: Research local emergency services
- **Embassy**: Note your country's embassy location
- **Hospital**: Find nearest hospital or medical center
- **Police**: Know how to contact local police
- **Insurance**: Keep travel insurance details handy

---

*Note: This is a template plan. For specific recommendations, please ensure your OpenAI API key is properly configured.*`;
}

async function generatePlanWithAI(payload) {
  console.log('🚀 SIMPLIFIED AI INTEGRATION - Fast and reliable approach');
  
  const { destination = '', start = '', end = '', budget = 0, adults = 2, children = 0, level = 'mid', prefs = '', dietary = [] } = payload || {};
  const nDays = daysBetween(start, end);
  
<<<<<<< HEAD
  // Check OpenAI client and API key validity
  if (!client) {
    console.log('❌ No OpenAI client - throwing error');
    throw new Error('OpenAI client not available');
=======
  // STEP 1: Check OpenAI client and API key validity
  console.log('Step 1: OpenAI client check');
  console.log('- Client exists:', !!client);
  console.log('- API Key exists:', !!process.env.OPENAI_API_KEY);
  console.log('- API Key length:', process.env.OPENAI_API_KEY?.length || 0);
  console.log('- API Key is placeholder:', process.env.OPENAI_API_KEY === 'sk-your-openai-api-key-here');
  
  if (!client || !process.env.OPENAI_API_KEY || process.env.OPENAI_API_KEY === 'sk-your-openai-api-key-here') {
    console.log('❌ OpenAI not properly configured - using fallback content');
    return generateFallbackPlan(payload);
>>>>>>> 94a5ec5b
  }
  
  if (!process.env.OPENAI_API_KEY || process.env.OPENAI_API_KEY === 'sk-your-openai-api-key-here' || !process.env.OPENAI_API_KEY.startsWith('sk-')) {
    console.log('❌ Invalid OpenAI API key - throwing error');
    throw new Error('Invalid OpenAI API key configuration');
  }
  
  console.log('🤖 Making simplified OpenAI API call...');
  try {
    // Very short timeout for fastest response
    const timeoutPromise = new Promise((_, reject) => {
<<<<<<< HEAD
      setTimeout(() => {
        console.log('⏰ AI call timed out after 10 seconds');
        reject(new Error('AI call timed out after 10 seconds'));
      }, 10000);
=======
      setTimeout(() => reject(new Error('AI call timed out after 10 seconds')), 10000);
>>>>>>> 94a5ec5b
    });
    
    const aiCallPromise = client.chat.completions.create({
      model: "gpt-4o-mini",
      temperature: 0.3,
      max_tokens: 500, // Very small for fastest response
      messages: [
        {
          role: "system",
          content: `You are Wayzo Planner Pro. Create detailed travel itineraries with specific, real places.

REQUIRED SECTIONS (use exact headers):
## 🎯 Trip Overview
## 💰 Budget Breakdown  
## 🗺️ Getting Around
## 🏨 Accommodation
## 🎫 Must-See Attractions
## 🍽️ Dining Guide
## 🎭 Daily Itineraries
## 🧳 Don't Forget List
## 🛡️ Travel Tips
## 📱 Useful Apps
## 🚨 Emergency Info

RULES:
- Use SPECIFIC, REAL place names (not generic terms)
- Include Google Maps URLs: https://www.google.com/maps/search/?api=1&query={PLACE_NAME}
- Provide realistic costs and practical details
- Keep content concise but informative`
        },
        {
          role: "user",
          content: `Create a travel plan for ${destination}:

Trip Details:
- Dates: ${start} to ${end} (${nDays} days)
- Travelers: ${adults} adults${children > 0 ? `, ${children} children` : ''}
- Style: ${level}
- Budget: $${budget} USD
- Dietary: ${dietary.join(', ') || 'None'}
- Preferences: ${prefs || 'None'}

Use specific, real places for ${destination}. Include actual restaurant names, attractions, and hotels with addresses and practical details.`
        }
      ],
    });
    
    const response = await Promise.race([aiCallPromise, timeoutPromise]);
    
    const aiContent = response.choices?.[0]?.message?.content?.trim() || "";
    console.log('AI response length:', aiContent.length);
    console.log('AI preview:', aiContent.substring(0, 200));
    
    if (aiContent && aiContent.length > 100) {
      console.log('🎉 AI plan generated successfully!');
      return aiContent;
    } else {
      console.log('❌ AI response too short, using fallback');
      return generateFallbackPlan(payload);
    }
    
  } catch (aiError) {
    console.error('❌ AI generation failed:', aiError.message);
<<<<<<< HEAD
    console.error('❌ Error type:', aiError.constructor.name);
    
    // Provide more specific error messages
    if (aiError.message.includes('timeout')) {
      console.log('⏰ Timeout error detected');
    } else if (aiError.message.includes('API key')) {
      console.log('🔑 API key error detected');
    } else if (aiError.message.includes('rate limit')) {
      console.log('🚫 Rate limit error detected');
    } else if (aiError.message.includes('network')) {
      console.log('🌐 Network error detected');
    }
    
    console.log('Throwing error instead of fallback');
    throw aiError;
=======
    console.log('🔄 Using fallback plan due to AI error');
    return generateFallbackPlan(payload);
>>>>>>> 94a5ec5b
  }
}

/* API */
// AI Content Validation Function
function validateSpecificContent(html) {
  const genericPatterns = [
    /Local Restaurant/i,
    /Historic Site/i,
    /City Center Hotel/i,
    /Local Cafe/i,
    /Traditional Restaurant/i,
    /Popular Attraction/i,
    /Famous Landmark/i,
    /Local Market/i,
    /City Center/i,
    /Downtown Area/i,
    /Local Bar/i,
    /Traditional Cafe/i,
    /Historic Building/i,
    /Famous Museum/i,
    /Popular Restaurant/i,
    /Local Shop/i,
    /Traditional Market/i,
    /Historic District/i,
    /Famous Square/i,
    /Popular Area/i
  ];
  
  for (const pattern of genericPatterns) {
    if (pattern.test(html)) {
      logger.warn({ pattern: pattern.source, html: html.substring(0, 200) }, 'Generic content detected');
      throw new Error(`Generic content detected: ${pattern.source}`);
    }
  }
  
  logger.info('AI content validation passed - no generic terms found');
  return html;
}

// Enhanced widget injection with GYG in multiple sections - now imported from widget-config.mjs
app.post('/api/preview', async (req, res) => {
  logger.info({ route: '/api/preview' }, 'Route entered');
  const debug = process.env.DEBUG_WAYZO === 'true';
  const startTime = Date.now();
  
  try {
    const payload = req.body || {};
    logger.info({ 
      destination: payload.destination, 
      budget: payload.budget, 
      travelers: payload.travelers,
      style: payload.style 
    }, 'Preview request received');
    
    if (debug) console.debug('[PREVIEW] payload:', { dest: payload.destination, start: payload.start, end: payload.end, level: payload.level });

    // Normalize inputs
    payload.currency = payload.currency || 'USD';
    payload.budget = normalizeBudget(payload.budget, payload.currency);

    const id = uid();

    // Hard timeout for AI call
    const withTimeout = (promise, ms) => {
      let timeoutId;
      const timeoutPromise = new Promise((resolve, reject) => {
        timeoutId = setTimeout(() => reject(new Error(`AI call timed out after ${ms}ms`)), ms);
      });
      return Promise.race([
        promise.finally(() => { if (timeoutId) clearTimeout(timeoutId); }),
        timeoutPromise
      ]);
    };

    // Try once, retry once on failure with brief backoff
    if (debug) console.debug('[PREVIEW] openai_call_start');
    let markdown;
    try {
<<<<<<< HEAD
      markdown = await withTimeout(generatePlanWithAI(payload), 15000);
=======
      markdown = await withTimeout(generatePlanWithAI(payload), 10000);
>>>>>>> 94a5ec5b
    } catch (firstErr) {
      if (debug) console.debug('[PREVIEW] openai first attempt failed:', firstErr?.message);
      
      // Check if it's an API key issue - don't retry
      if (firstErr.message.includes('API key') || firstErr.message.includes('Invalid OpenAI')) {
        console.log('🚫 API key issue detected, not retrying');
        throw firstErr;
      }
      
      await new Promise(r => setTimeout(r, 1500));
<<<<<<< HEAD
      try {
        markdown = await withTimeout(generatePlanWithAI(payload), 15000);
      } catch (secondErr) {
        console.log('🚫 Both AI attempts failed, providing fallback');
        // Provide a basic fallback response
        markdown = `# ${payload.destination} Travel Plan

## 🎯 Trip Overview
Welcome to ${payload.destination}! This is a basic travel plan generated while our AI service is temporarily unavailable.

## 💰 Budget Breakdown
- Accommodation: $${Math.round(payload.budget * 0.4)} (40%)
- Food & Dining: $${Math.round(payload.budget * 0.3)} (30%)
- Activities: $${Math.round(payload.budget * 0.2)} (20%)
- Transportation: $${Math.round(payload.budget * 0.1)} (10%)

## 🗺️ Getting Around
- Research local transportation options
- Consider walking tours for city centers
- Check for day passes or tourist cards

## 🏨 Accommodation
- Search for hotels in city center
- Consider vacation rentals for families
- Book in advance for better rates

## 🎫 Must-See Attractions
- Research top attractions for ${payload.destination}
- Check opening hours and ticket prices
- Consider guided tours for historical sites

## 🍽️ Dining Guide
- Try local cuisine and specialties
- Research popular restaurants
- Make reservations for fine dining

## 🎭 Daily Itineraries
**Day 1**: Arrival and city orientation
**Day 2**: Main attractions and sightseeing
**Day 3**: Local experiences and culture

## 🧳 Don't Forget List
- [ ] Passport and travel documents
- [ ] Travel insurance
- [ ] Local currency
- [ ] Weather-appropriate clothing
- [ ] Camera and chargers
- [ ] Medications and first aid

## 🛡️ Travel Tips
- Research local customs and etiquette
- Check visa requirements
- Learn basic local phrases
- Keep emergency contacts handy

## 📱 Useful Apps
- Maps and navigation apps
- Translation apps
- Local transportation apps
- Weather apps

## 🚨 Emergency Info
- Local emergency numbers
- Embassy/consulate contacts
- Nearest hospital locations
- Travel insurance contacts

*Note: This is a basic template. For detailed recommendations, please try again when our AI service is available.*`;
      }
=======
      markdown = await withTimeout(generatePlanWithAI(payload), 10000);
>>>>>>> 94a5ec5b
    }
    if (debug) console.debug('[PREVIEW] openai_call_success mdLen=', markdown?.length || 0);

    // Sanitize links (maps only) and enforce contract
    const processedMarkdown = linkifyTokens(markdown, payload.destination);
    const cleanedMarkdown = enforceWayzoContracts(processedMarkdown, payload.destination);

    // Convert to HTML and inject widgets (sections only)
    const html = marked.parse(cleanedMarkdown);
    const widgets = getWidgetsForDestination(payload.destination, payload.level, []);
    let finalHTML = injectWidgetsIntoSections(html, payload.destination);
    
    // Validate content for specific places
    finalHTML = validateSpecificContent(finalHTML);
    // Strip legacy affiliate blocks and footer-like nodes (defense in depth)
    finalHTML = finalHTML
      .replace(/<footer[\s\S]*?<\/footer>/gi, '')
      .replace(/Search and compare hotel prices/gi, '')
      .replace(/TicketNetwork/gi, '')
      .replace(/WayAway/gi, '')
      .replace(/Cheap flights/gi, '');

    if (debug) console.debug('[PREVIEW] widgets:', widgets.map(w => w.name).join(','));
    if (debug) console.debug('[PREVIEW] output hLen=', finalHTML.length);

    // Return as teaser_html for the preview renderer (no legacy blocks)
    // Ensure no footer container is included in preview output
    const sanitizedHTML = finalHTML.replace(/<footer[\s\S]*?<\/footer>/gi, '');
    
    // Store the plan in database
    const planId = storePlan(payload, sanitizedHTML);
    const responseTime = Date.now() - startTime;
    
    // Log successful request
    storeRequest('/api/preview', payload.destination, true, null, responseTime);
    
    logger.info({ 
      planId, 
      responseTime, 
      destination: payload.destination,
      htmlLength: sanitizedHTML.length 
    }, 'Preview generated successfully');
    
    res.json({ 
      id, 
      teaser_html: sanitizedHTML, 
      affiliates: {}, 
      version: VERSION, 
      debug: { aiCalled: true, planId, responseTime } 
    });
  } catch (e) {
    const responseTime = Date.now() - startTime;
    logger.error({ 
      error: e.message, 
      destination: payload.destination,
      responseTime 
    }, 'Preview generation failed');
    
    // Log failed request
    storeRequest('/api/preview', payload.destination, false, e.message, responseTime);
    
    console.error('Preview endpoint error:', e.message);
    res.status(200).json({ 
      id: uid(), 
      teaser_html: '<div class="preview-error"><p>Preview temporarily unavailable. Please retry in a moment.</p></div>', 
      affiliates: {}, 
      version: VERSION,
      debug: { aiCalled: false, error: e.message, responseTime }
    });
  }
});

app.post('/api/plan', async (req, res) => {
  logger.info({ route: '/api/plan' }, 'Route entered');
  try {
    const payload = req.body || {};
    payload.currency = payload.currency || 'USD';
    payload.budget = normalizeBudget(payload.budget, payload.currency);
    const id = uid();

    // Hard timeout to avoid Render 502s (throws error instead of fallback)
    const withTimeout = (promise, ms) => {
      let timeoutId;
      const timeoutPromise = new Promise((resolve, reject) => {
        timeoutId = setTimeout(() => {
          console.warn(`AI call timed out after ${ms}ms, rejecting promise`);
          reject(new Error(`AI call timed out after ${ms}ms`));
        }, ms);
      });
      
      return Promise.race([
        promise.finally(() => {
          if (timeoutId) clearTimeout(timeoutId);
        }),
        timeoutPromise
      ]);
    };

    console.log('🚀 About to call generatePlanWithAI for:', payload.destination);
<<<<<<< HEAD
    let markdown;
    try {
      markdown = await withTimeout(generatePlanWithAI(payload), 15000);
    } catch (firstErr) {
      console.log('🚫 First AI attempt failed:', firstErr.message);
      
      // Check if it's an API key issue - don't retry
      if (firstErr.message.includes('API key') || firstErr.message.includes('Invalid OpenAI')) {
        console.log('🚫 API key issue detected, not retrying');
        throw firstErr;
      }
      
      // Try once more with a shorter timeout
      try {
        console.log('🔄 Retrying AI call with shorter timeout...');
        markdown = await withTimeout(generatePlanWithAI(payload), 30000);
      } catch (secondErr) {
        console.log('🚫 Both AI attempts failed, providing fallback');
        // Provide a basic fallback response
        markdown = `# ${payload.destination} Travel Plan

## 🎯 Trip Overview
Welcome to ${payload.destination}! This is a basic travel plan generated while our AI service is temporarily unavailable.

## 💰 Budget Breakdown
- Accommodation: $${Math.round(payload.budget * 0.4)} (40%)
- Food & Dining: $${Math.round(payload.budget * 0.3)} (30%)
- Activities: $${Math.round(payload.budget * 0.2)} (20%)
- Transportation: $${Math.round(payload.budget * 0.1)} (10%)

## 🗺️ Getting Around
- Research local transportation options
- Consider walking tours for city centers
- Check for day passes or tourist cards

## 🏨 Accommodation
- Search for hotels in city center
- Consider vacation rentals for families
- Book in advance for better rates

## 🎫 Must-See Attractions
- Research top attractions for ${payload.destination}
- Check opening hours and ticket prices
- Consider guided tours for historical sites

## 🍽️ Dining Guide
- Try local cuisine and specialties
- Research popular restaurants
- Make reservations for fine dining

## 🎭 Daily Itineraries
**Day 1**: Arrival and city orientation
**Day 2**: Main attractions and sightseeing
**Day 3**: Local experiences and culture

## 🧳 Don't Forget List
- [ ] Passport and travel documents
- [ ] Travel insurance
- [ ] Local currency
- [ ] Weather-appropriate clothing
- [ ] Camera and chargers
- [ ] Medications and first aid

## 🛡️ Travel Tips
- Research local customs and etiquette
- Check visa requirements
- Learn basic local phrases
- Keep emergency contacts handy

## 📱 Useful Apps
- Maps and navigation apps
- Translation apps
- Local transportation apps
- Weather apps

## 🚨 Emergency Info
- Local emergency numbers
- Embassy/consulate contacts
- Nearest hospital locations
- Travel insurance contacts

*Note: This is a basic template. For detailed recommendations, please try again when our AI service is available.*`;
      }
    }
=======
    const markdown = await withTimeout(generatePlanWithAI(payload), 10000);
>>>>>>> 94a5ec5b
    console.log('✅ generatePlanWithAI completed, markdown length:', markdown?.length || 0);
    
    // Process image tokens and other links in the MARKDOWN first
    const processedMarkdown = linkifyTokens(markdown, payload.destination);
    
    // Enforce WAYZO OUTPUT CONTRACT rules
    const cleanedMarkdown = enforceWayzoContracts(processedMarkdown, payload.destination);
    
    // Then convert to HTML
    const html = marked.parse(cleanedMarkdown);
    
    // Add affiliate widgets integrated into appropriate sections
    const widgets = getWidgetsForDestination(payload.destination, payload.level, []);
    console.log(`Generated ${widgets.length} widgets for destination: ${payload.destination}`);
    widgets.forEach((widget, index) => {
      console.log(`Widget ${index + 1}: ${widget.name} (${widget.category})`);
    });
    console.log('HTML before widget injection:', html.substring(0, 500));
    let finalHTML = injectWidgetsIntoSections(html, payload.destination);
    finalHTML = finalHTML
      .replace(/<footer[\s\S]*?<\/footer>/gi, '')
      .replace(/Search and compare hotel prices/gi, '')
      .replace(/TicketNetwork/gi, '')
      .replace(/WayAway/gi, '')
      .replace(/Cheap flights/gi, '');
    console.log('HTML after widget injection:', finalHTML.substring(0, 500));
    
    // Remove any duplicate content that might have been generated
    const cleanedHTML = finalHTML.replace(
      /(Day \d+ — Open Exploration.*?Evening: Sunset viewpoint & dinner\. Map · Book\s*)+/gs,
      ''
    ).replace(
      /(Open Exploration.*?Map · Book\s*)+/gs,
      ''
    ).replace(
      /(Day \d+ — Open Exploration.*?Book\s*)+/gs,
      ''
    ).replace(
      /(<h3>Day \d+ — Open Exploration.*?<\/ul>\s*)+/gs,
      ''
    ).replace(
      /(### Day \d+ — Open Exploration.*?Book<\/a><\/li>\s*<\/ul>\s*)+/gs,
      ''
    );
    
    const aff = affiliatesFor(payload.destination);
    savePlan.run(id, nowIso(), JSON.stringify({ id, type: 'plan', data: payload, markdown, html: finalHTML }));
    
    // Track plan generation for analytics
    trackPlanGeneration(payload);
    
    return res.json({ id, markdown, html: cleanedHTML, affiliates: aff, version: VERSION, permalink: `/plan/${id}`, debug: { aiCalled: true, markdownLength: markdown?.length || 0, destination: payload.destination } });
  } catch (e) {
    console.error('Plan generation error:', e);
    // Do not use generic local fallback; return a clear temporary message instead
    return res.status(200).json({ id: uid(), markdown: '# Plan temporarily unavailable', html: '<h2>Your itinerary</h2><p>Plan temporarily unavailable. Please retry in a moment.</p>', affiliates: {}, version: VERSION });
  }
});

// Generate and return a PDF of the plan
app.post('/api/plan.pdf', async (req, res) => {
  console.log('PDF plan request received:', req.body);
  try {
    const payload = req.body || {};
    payload.currency = payload.currency || 'USD';
    payload.budget = normalizeBudget(payload.budget, payload.currency);
    const markdown = await generatePlanWithAI(payload);

    // Process image tokens and other links first
    const processedMarkdown = linkifyTokens(markdown, payload.destination);
    const cleanedMarkdown = enforceWayzoContracts(processedMarkdown, payload.destination);
    const html = marked.parse(cleanedMarkdown);
    const widgets = getWidgetsForDestination(payload.destination, payload.level, []);
    console.log(`PDF: Generated ${widgets.length} widgets for destination: ${payload.destination}`);
    widgets.forEach((widget, index) => {
      console.log(`PDF Widget ${index + 1}: ${widget.name} (${widget.category})`);
    });
    const finalHTML = injectWidgetsIntoSections(html, payload.destination);

    const fullHtml = `<!doctype html><html><head>
      <meta charset="utf-8">
      <title>Wayzo Trip Plan - ${escapeHtml(payload.destination || '')}</title>
      <style>
        body { font-family: Arial, sans-serif; -webkit-print-color-adjust: exact; print-color-adjust: exact; }
        img { max-width: 100%; height: auto; }
        h1, h2, h3 { page-break-after: avoid; }
        table { width: 100%; border-collapse: collapse; }
        th, td { border: 1px solid #ddd; padding: 6px; }
        .budget-table th { background: #f5f5f5; }
        .page-break { page-break-before: always; }
      </style>
    </head><body>
      ${finalHTML}
    </body></html>`;

    const browser = await puppeteer.launch({ args: ['--no-sandbox', '--disable-setuid-sandbox'] });
    const page = await browser.newPage();
    await page.setContent(fullHtml, { waitUntil: 'networkidle0' });
    const pdfBuffer = await page.pdf({ format: 'A4', printBackground: true });
    await browser.close();

    res.setHeader('Content-Type', 'application/pdf');
    res.setHeader('Content-Disposition', 'attachment; filename="wayzo-trip-plan.pdf"');
    res.send(pdfBuffer);
  } catch (e) {
    console.error('PDF generation error:', e);
    res.status(500).json({ error: 'Failed to generate PDF. Check server logs.', version: VERSION });
  }
});

app.get('/api/analytics', (req, res) => {
  try {
    // Get basic analytics from database
    const allPlans = getAllPlans();
    const totalPlans = allPlans.length;
    const today = new Date().toISOString().split('T')[0];
    const todayPlans = allPlans.filter(plan => plan.timestamp.startsWith(today)).length;
    
    // Get destination breakdown
    const destinations = allPlans
      .map(plan => {
        try {
          const input = JSON.parse(plan.input);
          return input.destination;
        } catch {
          return null;
        }
      })
      .filter(dest => dest)
      .reduce((acc, dest) => {
        acc[dest] = (acc[dest] || 0) + 1;
        return acc;
      }, {});
    
    const topDestinations = Object.entries(destinations)
      .sort(([,a], [,b]) => b - a)
      .slice(0, 10)
      .map(([destination, count]) => ({ destination, count }));
    
    const destinationData = {};
    topDestinations.forEach(row => {
      if (row.destination) {
        destinationData[row.destination] = row.count;
      }
    });
    
    // Calculate conversion rate (simplified - you can enhance this)
    const conversionRate = totalPlans > 0 ? Math.round((todayPlans / totalPlans) * 100) : 0;
    
    const analytics = {
      totalPlans,
      todayPlans,
      affiliateClicks: 0, // This would come from tracking data
      conversionRate,
      destinations: destinationData,
      revenue: {} // This would come from affiliate tracking
    };
    
    res.json(analytics);
  } catch (e) {
    console.error('Analytics error:', e);
    res.status(500).json({ error: 'Failed to get analytics' });
  }
});

// Event tracking endpoint
app.post('/api/track', (req, res) => {
  try {
    const eventData = req.body;
    console.log('Event tracked:', eventData);
    
    // Store event in database for analytics
    const eventId = uid();
    // Event tracking not implemented in new db module
    // TODO: Implement event tracking in lib/db.mjs
    
    res.json({ success: true, eventId });
  } catch (e) {
    console.error('Event tracking error:', e);
    res.status(500).json({ error: 'Failed to track event' });
  }
});
app.get('/api/plan/:id/pdf', (req, res) => {
  const { id } = req.params;
  const row = getPlan.get(id);
  if (!row) {
    res.setHeader('Content-Type', 'text/html; charset=utf-8');
    return res.status(404).send(`<!DOCTYPE html><html><head><meta charset="utf-8"/><title>Wayzo Trip Report</title><style>body{font:16px/1.6 system-ui;margin:24px;color:#0f172a}.card{border:1px solid #e2e8f0;border-radius:12px;padding:16px;background:#fff}</style></head><body><div class="card"><h2>Report not found</h2><p>We couldn't find a saved plan for ID <code>${escapeHtml(id)}</code>. Please generate a plan again and retry the download.</p><p><a href="/">← Back to Wayzo</a></p></div></body></html>`);
  }
  const saved = JSON.parse(row.payload || '{}');
  const d = saved?.data || {};
  d.currency = d.currency || 'USD';
  const md = saved?.markdown || '';
  const htmlBody = marked.parse(md);
  const style = d.level === "luxury" ? "Luxury" : d.level === "budget" ? "Budget" : "Mid-range";
  const season = seasonFromDate(d.start);
  const days = daysBetween(d.start, d.end);
  const pppd = perPersonPerDay(normalizeBudget(d.budget, d.currency), days, Math.max(1, (d.adults || 0) + (d.children || 0)));
  const traveler = travelerLabel(d.adults || 0, d.children || 0);
  const cur = d.currency || 'USD';
  const base = `${req.protocol}://${req.get('host')}`;
  const pdfUrl = `${base}/api/plan/${id}/pdf`;
  const icsUrl = `${base}/api/plan/${id}/ics`;
  const shareX = `https://twitter.com/intent/tweet?text=${encodeURIComponent(`My ${d.destination} plan by Wayzo`)}&url=${encodeURIComponent(pdfUrl)}`;
  const html = `<!DOCTYPE html><html><head><meta charset="utf-8"/>
<meta name="viewport" content="width=device-width, initial-scale=1" />
<title>Wayzo Trip Report</title>
<style>
  :root{--ink:#0f172a; --muted:#475569; --brand:#6366f1; --bg:#ffffff; --accent:#eef2ff; --border:#e2e8f0;}
  body{font:16px/1.55 system-ui,-apple-system,Segoe UI,Roboto,Arial;color:var(--ink);margin:24px;background:var(--bg)}
  header{display:flex;justify-content:space-between;align-items:center;gap:12px;margin-bottom:14px;padding-bottom:10px;border-bottom:2px solid var(--border);flex-wrap:wrap}
  .logo{display:flex;gap:10px;align-items:center}
  .badge{width:28px;height:28px;border-radius:8px;background:var(--brand);color:#fff;display:grid;place-items:center;font-weight:700}
  .pill{border:1px solid var(--border);background:var(--accent);padding:.25rem .6rem;border-radius:999px;font-size:12px}
  .summary{display:flex;gap:8px;flex-wrap:wrap;margin:6px 0 10px 0}
  .summary .chip{border:1px solid var(--border);background:#fff;border-radius:999px;padding:.25rem .6rem;font-size:12px}
  .actions{display:flex;gap:10px;flex-wrap:wrap;margin:8px 0 14px}
  .actions a{color:#0f172a;text-decoration:none;border-bottom:1px dotted rgba(2,6,23,.25)}
  .facts{background:#fff;border:1px solid var(--border);border-radius:12px;padding:10px;margin:8px 0}
  img{max-width:100%;height:auto;border-radius:10px}
  table{border-collapse:collapse;width:100%}
  th,td{border:1px solid var(--border);padding:.45rem .55rem;text-align:left}
  thead th{background:var(--accent)}
  footer{margin-top:24px;color:var(--muted);font-size:12px}
  article{margin-top:16px}
</style>
</head><body>
<header>
  <div class="logo"><div class="badge">WZ</div><strong>Wayzo Trip Report</strong></div>
  <div class="summary">
    <span class="chip"><b>Destination:</b> ${escapeHtml(d.destination || 'Trip')}</span>
    <span class="chip"><b>Travelers:</b> ${traveler}</span>
    <span class="chip"><b>Style:</b> ${style}${d.prefs ? ` · ${escapeHtml(d.prefs)}` : ""}</span>
    <span class="chip"><b>Budget:</b> ${normalizeBudget(d.budget, cur)} ${cur} (${pppd}/day/person)</span>
    <span class="chip"><b>Season:</b> ${season}</span>
  </div>
</header>
<div class="actions">
  <a href="${icsUrl}">Add to Calendar (ICS)</a>
  <a href="${shareX}" target="_blank" rel="noopener">Share</a>
</div>
<article>
  ${htmlBody || '<p class="muted">No content.</p>'}
</article>
<footer>
  <p>Generated by Wayzo — ${new Date().toLocaleString()}</p>
</footer>
</body></html>`;
  res.setHeader('Content-Type', 'text/html; charset=utf-8');
  // Add inline script to enable interactive checkboxes and persist state per-plan
  const enhanced = html.replace('</body></html>', `
<script>(function(){
  try{
    const planId = (location.pathname.match(/plan\/(.+)$/)||[])[1] || 'preview';
    const LS_KEY = 'wayzo:checks:'+planId;
    const load = () => { try { return JSON.parse(localStorage.getItem(LS_KEY)||'{}'); } catch { return {}; } };
    const save = (data) => { try { localStorage.setItem(LS_KEY, JSON.stringify(data)); } catch(e){} };
    const state = load();
    const root = document;
    // Make all checkboxes interactive (remove disabled) and bind handlers
    const all = Array.from(root.querySelectorAll('input[type="checkbox"]'));
    all.forEach((cb, idx) => {
      cb.removeAttribute('disabled');
      const key = cb.closest('.dont-forget-item') ? 'df:'+idx : (cb.closest('table') ? 'bd:'+idx : 'cb:'+idx);
      if (state[key]) cb.checked = true;
      cb.addEventListener('change', () => { state[key] = cb.checked; save(state); });
    });
  }catch(e){}
})();</script>
</body></html>`);
  res.send(enhanced);
});

// Public permalink to view a saved plan HTML
app.get('/plan/:id', (req, res) => {
  const { id } = req.params;
  const row = getPlan.get(id);
  if (!row) {
    return res.status(404).send('<!doctype html><html><body><h2>Plan not found</h2><p>Please generate a plan again.</p></body></html>');
  }
  try {
    const saved = JSON.parse(row.payload || '{}');
    const html = saved.html || marked.parse(saved.markdown || '# Plan');
    res.setHeader('Content-Type', 'text/html; charset=utf-8');
    const locale = getLocaleForDestination(saved?.data?.destination || '');
    return res.send(`<!doctype html><html><head><meta charset="utf-8"><meta name="viewport" content="width=device-width, initial-scale=1"><title>Wayzo Plan</title><link rel="stylesheet" href="/frontend/style.css"></head><body><main class="container"><section class="card"><div class="card-header"><h2>Your itinerary</h2></div><div id="preview" class="preview-content">${html}</div></section></main><script>(function(){try{const planId=(location.pathname.match(/plan\/(.+)$/)||[])[1]||'preview';const LS_KEY='wayzo:checks:'+planId;const load=()=>{try{return JSON.parse(localStorage.getItem(LS_KEY)||'{}')}catch{return{}}};const save=(d)=>{try{localStorage.setItem(LS_KEY,JSON.stringify(d))}catch{}};const state=load();const all=[...document.querySelectorAll('#preview input[type=\"checkbox\"]')];all.forEach((cb,idx)=>{const key=cb.id||cb.name||('cb_'+idx);cb.checked=!!state[key];cb.disabled=false;cb.addEventListener('change',()=>{state[key]=cb.checked;save(state);});});}catch(e){console.warn('checkbox init failed',e)}})();</script></body></html>`);
  } catch (e) {
    return res.status(500).send('<!doctype html><html><body><h2>Error rendering plan</h2></body></html>');
  }
});
app.get('/api/plan/:id/ics', (_req, res) => {
  const { id } = req.params;
  const row = getPlan.get(id);
  if (!row) return res.status(404).json({ error: 'Plan not found' });
  const saved = JSON.parse(row.payload || '{}');
  const md = saved.markdown || '';
  const dest = saved?.data?.destination || 'Trip';
  const events = [];
  const rx = /^## Day (\d+)(?::\s*(.+))?$/gm;
  let m;
  while ((m = rx.exec(md))) {
    const title = (m[2] || `Day ${m[1]}`).trim();
    const date = m[3] || saved?.data?.start || null;
    if (date) events.push({ title, date, start: '09:00', end: '11:00' });
  }
  const ics = buildIcs(id, events, { destination: dest });
  res.setHeader('Content-Type', 'text/calendar; charset=utf-8');
  res.setHeader('Content-Disposition', `attachment; filename="wayzo-${id}.ics"`);
  res.send(ics);
});
// Legal pages - must be defined before the catch-all route
app.get('/privacy', (_req, res) => {
  const privacyFile = path.join(FRONTEND, 'privacy.html');
  if (fs.existsSync(privacyFile)) {
    res.sendFile(privacyFile);
  } else {
    res.status(404).send('Privacy Policy not found');
  }
});

app.get('/terms', (_req, res) => {
  const termsFile = path.join(FRONTEND, 'terms.html');
  if (fs.existsSync(termsFile)) {
    res.sendFile(termsFile);
  } else {
    res.status(404).send('Terms & Conditions not found');
  }
});

app.get('/cookies', (_req, res) => {
  const cookiesFile = path.join(FRONTEND, 'cookies.html');
  if (fs.existsSync(cookiesFile)) {
    res.sendFile(cookiesFile);
  } else {
    res.status(404).send('Cookie Policy not found');
  }
});

// Simple content pages
const PAGES = {
  '/about': 'about.html',
  '/help': 'help.html',
  '/status': 'status.html',
  '/sitemap': 'sitemap.html',
  '/accessibility': 'accessibility.html',
  '/sustainability': 'sustainability.html',
  '/features': 'features.html',
  '/pricing': 'pricing.html',
  '/enterprise': 'enterprise.html',
  '/integrations': 'integrations.html',
  '/destinations': 'destinations.html',
  '/blog': 'blog.html',
  '/community': 'community.html',
  '/developers': 'developers.html',
  '/press': 'press.html',
  '/partners': 'partnerships.html',
  '/investors': 'investors.html',
};
Object.entries(PAGES).forEach(([route, file]) => {
  app.get(route, (_req, res) => {
    const f = path.join(FRONTEND, file);
    if (fs.existsSync(f)) return res.sendFile(f);
    res.status(200).send(`<!doctype html><html><head><meta charset="utf-8"><meta name="viewport" content="width=device-width,initial-scale=1"><link rel="stylesheet" href="/frontend/style.css"><title>Wayzo</title></head><body><main class="container"><section class="card"><div class="card-header"><h2>Coming soon</h2></div><p>This page will be available shortly.</p></section></main></body></html>`);
  });
});

// API info page (GET /api) without conflicting with /api/* endpoints
app.get('/api', (_req, res) => {
  const apiInfo = path.join(FRONTEND, 'api.html');
  if (fs.existsSync(apiInfo)) return res.sendFile(apiInfo);
  res.status(200).send('<!doctype html><html><body><h2>API</h2><p>Public API docs coming soon.</p></body></html>');
});

// Health check for Render
app.get('/healthz', (_req, res) => res.json({ ok: true, version: VERSION }))

// Contact page
app.get('/contact', (_req, res) => {
  const contactFile = path.join(FRONTEND, 'contact.html');
  if (fs.existsSync(contactFile)) return res.sendFile(contactFile);
  res.status(200).send('<!doctype html><html><body><h2>Contact</h2><p>Contact form coming soon.</p></body></html>');
});
app.post('/api/contact', (req, res) => {
  try {
    const id = uid();
    const payload = req.body || {};
    // Contact tracking not implemented in new db module
    // TODO: Implement contact tracking in lib/db.mjs
    res.json({ success: true, id });
  } catch (e) {
    console.error('Contact submission error:', e);
    res.status(500).json({ success: false });
  }
});

app.get('/contact', (_req, res) => {
  const contactFile = path.join(FRONTEND, 'contact.html');
  if (fs.existsSync(contactFile)) {
    res.sendFile(contactFile);
  } else {
    res.status(404).send('Contact page not found');
  }
});

/* SPA Catch-All */
app.get(/^\/(?!api\/|debug\/|debug).*/, (_req, res) => {
  res.setHeader('X-Wayzo-Version', VERSION);
  if (!fs.existsSync(INDEX)) {
    console.error('Index file missing:', INDEX);
    return res.status(500).send('Index file missing. Check server logs.');
  }
  console.log('Serving index:', INDEX);
  res.sendFile(INDEX);
});

// Debug endpoints for plan storage and request tracking
app.get('/debug/plan/:id', (req, res) => {
  try {
    const plan = getPlan(req.params.id);
    if (plan) {
      logger.info({ planId: req.params.id }, 'Debug plan requested');
      res.json(plan);
    } else {
      logger.warn({ planId: req.params.id }, 'Plan not found');
      res.status(404).json({ error: 'Plan not found' });
    }
  } catch (error) {
    logger.error({ error: error.message, planId: req.params.id }, 'Debug plan error');
    res.status(500).json({ error: 'Internal server error' });
  }
});

app.get('/debug/plans', (req, res) => {
  try {
    const limit = parseInt(req.query.limit) || 50;
    const plans = getAllPlans(limit);
    logger.info({ limit, count: plans.length }, 'Debug plans list requested');
    res.json({ plans, count: plans.length, limit });
  } catch (error) {
    logger.error({ error: error.message }, 'Debug plans error');
    res.status(500).json({ error: 'Internal server error' });
  }
});

app.get('/debug/stats', (req, res) => {
  try {
    const stats = getRequestStats();
    logger.info(stats, 'Debug stats requested');
    res.json(stats);
  } catch (error) {
    logger.error({ error: error.message }, 'Debug stats error');
    res.status(500).json({ error: 'Internal server error' });
  }
});

app.listen(PORT, () => {
  console.log(`Wayzo backend running on :${PORT}`);
  console.log('Version:', VERSION);
  console.log('Index file:', INDEX);
  console.log('Frontend path:', FRONTEND);
});
// Escape HTML helper
function escapeHtml(s = "") {
  return String(s).replace(/[&<>"]/g, m => ({
    "&": "&amp;",
    "<": "&lt;",
    ">": "&gt;",
    '"': "&quot;"
  }[m]));
}

// Event tracking endpoint
app.post('/api/track', (req, res) => {
  try {
    const eventData = req.body || {};
    console.log('Event tracked:', eventData);
    // Store event in database for analytics
    const eventId = uid();
    // Event tracking not implemented in new db module
    // TODO: Implement event tracking in lib/db.mjs
    res.json({ success: true, eventId });
  } catch (e) {
    console.warn('Event tracking error (non-fatal):', e);
    // Never fail client flows due to analytics
    res.json({ success: false });
  }
});

// Payment confirmation (basic logging; extend with validation)
app.post('/api/pay/confirm', (req, res) => {
  const { orderID, total, currency } = req.body || {};
  console.log('Payment confirmed:', { orderID, total, currency });
  try {
    const eventId = uid();
    // Payment tracking not implemented in new db module
    // TODO: Implement payment tracking in lib/db.mjs
  } catch (e) { console.warn('Payment event log failed:', e); }
  res.json({ success: true, orderID });
});
// Updated AI integration
// Debug system added
// Force deployment
// ICS fix applied<|MERGE_RESOLUTION|>--- conflicted
+++ resolved
@@ -126,24 +126,6 @@
   res.json({ ok: true, time: new Date().toISOString(), version: VERSION });
 });
 
-// API key status endpoint
-app.get('/debug/api-key-status', (req, res) => {
-  const apiKeyExists = !!process.env.OPENAI_API_KEY;
-  const apiKeyLength = process.env.OPENAI_API_KEY?.length || 0;
-  const apiKeyStartsWithSk = process.env.OPENAI_API_KEY?.startsWith('sk-') || false;
-  const isPlaceholder = process.env.OPENAI_API_KEY === 'sk-your-openai-api-key-here';
-  
-  res.json({
-    apiKeyExists,
-    apiKeyLength,
-    apiKeyStartsWithSk,
-    isPlaceholder,
-    clientExists: !!client,
-    status: isPlaceholder ? 'INVALID_PLACEHOLDER' : (apiKeyExists && apiKeyStartsWithSk ? 'VALID' : 'INVALID'),
-    preview: process.env.OPENAI_API_KEY?.substring(0, 20) + '...'
-  });
-});
-
 // Test AI endpoint
 app.get('/debug/test-ai', async (req, res) => {
   try {
@@ -160,126 +142,26 @@
       });
     }
     
-    // Check API key validity
-    if (!process.env.OPENAI_API_KEY || process.env.OPENAI_API_KEY === 'sk-your-openai-api-key-here' || !process.env.OPENAI_API_KEY.startsWith('sk-')) {
-      console.log('Invalid API key detected');
-      return res.json({ 
-        error: 'Invalid API key', 
-        apiKeyExists: !!process.env.OPENAI_API_KEY,
-        apiKeyLength: process.env.OPENAI_API_KEY?.length || 0,
-        apiKeyStartsWithSk: process.env.OPENAI_API_KEY?.startsWith('sk-') || false,
-        apiKeyPreview: process.env.OPENAI_API_KEY?.substring(0, 20) + '...'
-      });
-    }
-    
-    console.log('OpenAI client exists, making simple API call...');
-    
-    // Simple test call with timeout
-    const timeoutPromise = new Promise((_, reject) => {
-      setTimeout(() => reject(new Error('Test call timed out after 10 seconds')), 10000);
-    });
-    
-<<<<<<< HEAD
-    const testCallPromise = client.chat.completions.create({
-=======
+    console.log('OpenAI client exists, making API call...');
+    
     // Add timeout to prevent hanging
     const timeoutPromise = new Promise((_, reject) => {
       setTimeout(() => reject(new Error('AI call timed out after 10 seconds')), 10000);
     });
     
     const aiCallPromise = client.chat.completions.create({
->>>>>>> 94a5ec5b
       model: "gpt-4o-mini",
       temperature: 0.3,
       max_tokens: 100,
-      messages: [
-        {
-          role: "user",
-          content: "Say 'Hello from Wayzo AI test' and nothing else."
-        }
-      ],
+      messages: [{ role: "user", content: "Say hello" }]
     });
     
-<<<<<<< HEAD
-    const response = await Promise.race([testCallPromise, timeoutPromise]);
-    const content = response.choices?.[0]?.message?.content?.trim() || "";
-=======
     const response = await Promise.race([aiCallPromise, timeoutPromise]);
     
     console.log('AI response received:', response?.choices?.[0]?.message?.content?.substring(0, 50));
->>>>>>> 94a5ec5b
-    
-    console.log('Test API call successful:', content);
+    
     res.json({ 
       success: true, 
-<<<<<<< HEAD
-      response: content,
-      model: response.model,
-      usage: response.usage
-    });
-    
-  } catch (error) {
-    console.error('Debug AI endpoint error:', error.message);
-    res.status(500).json({ 
-      error: error.message,
-      type: error.constructor.name,
-      apiKeyExists: !!process.env.OPENAI_API_KEY,
-      apiKeyLength: process.env.OPENAI_API_KEY?.length || 0,
-      apiKeyStartsWithSk: process.env.OPENAI_API_KEY?.startsWith('sk-') || false
-    });
-  }
-});
-
-// Test endpoint that mimics preview without AI
-app.post('/debug/test-preview', async (req, res) => {
-  console.log('🧪 Testing preview endpoint without AI...');
-  
-  try {
-    const payload = req.body || {};
-    console.log('📝 Payload received:', payload);
-    
-    // Simulate processing time
-    await new Promise(resolve => setTimeout(resolve, 1000));
-    
-    const mockMarkdown = `# ${payload.destination || 'Test Destination'} Travel Plan
-
-## 🎯 Trip Overview
-This is a test response to verify the preview endpoint is working correctly.
-
-## 💰 Budget Breakdown
-- Test budget: $${payload.budget || 1000}
-- Travelers: ${payload.adults || 2} adults
-
-## 🎫 Must-See Attractions
-- Test attraction 1
-- Test attraction 2
-
-## 🍽️ Dining Guide
-- Test restaurant 1
-- Test restaurant 2
-
-## 🎭 Daily Itineraries
-**Day 1**: Test itinerary
-**Day 2**: Test itinerary
-
-## 🧳 Don't Forget List
-- [ ] Test item 1
-- [ ] Test item 2
-
-This is a test response generated without AI to verify the endpoint is working.`;
-
-    res.json({
-      success: true,
-      markdown: mockMarkdown,
-      id: 'test-' + Date.now(),
-      timestamp: new Date().toISOString()
-    });
-  } catch (error) {
-    console.error('❌ Test preview error:', error);
-    res.status(500).json({
-      success: false,
-      error: error.message
-=======
       response: response?.choices?.[0]?.message?.content,
       apiKeyConfigured: !!process.env.OPENAI_API_KEY,
       apiKeyLength: process.env.OPENAI_API_KEY?.length || 0
@@ -292,11 +174,9 @@
       apiKeyLength: process.env.OPENAI_API_KEY?.length || 0,
       apiKeyIsPlaceholder: process.env.OPENAI_API_KEY === 'sk-your-openai-api-key-here',
       suggestion: error.message.includes('timeout') ? 'AI call timed out - check API key validity' : 'Check OpenAI API configuration'
->>>>>>> 94a5ec5b
     });
   }
 });
-
 /* Admin basic auth middleware */
 function adminBasicAuth(req, res, next) {
   const adminUser = process.env.ADMIN_USER;
@@ -1468,17 +1348,12 @@
 }
 
 async function generatePlanWithAI(payload) {
-  console.log('🚀 SIMPLIFIED AI INTEGRATION - Fast and reliable approach');
+  console.log('🚀 NEW AI INTEGRATION - Starting fresh approach');
+  console.log('🎯 FUNCTION CALLED - This should appear in logs!');
   
   const { destination = '', start = '', end = '', budget = 0, adults = 2, children = 0, level = 'mid', prefs = '', dietary = [] } = payload || {};
   const nDays = daysBetween(start, end);
   
-<<<<<<< HEAD
-  // Check OpenAI client and API key validity
-  if (!client) {
-    console.log('❌ No OpenAI client - throwing error');
-    throw new Error('OpenAI client not available');
-=======
   // STEP 1: Check OpenAI client and API key validity
   console.log('Step 1: OpenAI client check');
   console.log('- Client exists:', !!client);
@@ -1489,69 +1364,315 @@
   if (!client || !process.env.OPENAI_API_KEY || process.env.OPENAI_API_KEY === 'sk-your-openai-api-key-here') {
     console.log('❌ OpenAI not properly configured - using fallback content');
     return generateFallbackPlan(payload);
->>>>>>> 94a5ec5b
   }
   
-  if (!process.env.OPENAI_API_KEY || process.env.OPENAI_API_KEY === 'sk-your-openai-api-key-here' || !process.env.OPENAI_API_KEY.startsWith('sk-')) {
-    console.log('❌ Invalid OpenAI API key - throwing error');
-    throw new Error('Invalid OpenAI API key configuration');
-  }
+  // STEP 2: Skip noisy preflight; proceed directly to generation
   
-  console.log('🤖 Making simplified OpenAI API call...');
+  // STEP 3: Generate actual plan
+  console.log('Step 3: Generating AI plan for', destination);
   try {
-    // Very short timeout for fastest response
+    // Simple timeout wrapper for the AI call
     const timeoutPromise = new Promise((_, reject) => {
-<<<<<<< HEAD
-      setTimeout(() => {
-        console.log('⏰ AI call timed out after 10 seconds');
-        reject(new Error('AI call timed out after 10 seconds'));
-      }, 10000);
-=======
       setTimeout(() => reject(new Error('AI call timed out after 10 seconds')), 10000);
->>>>>>> 94a5ec5b
     });
     
     const aiCallPromise = client.chat.completions.create({
       model: "gpt-4o-mini",
       temperature: 0.3,
-      max_tokens: 500, // Very small for fastest response
+      max_tokens: 4000, // Reduced to speed up response
       messages: [
         {
           role: "system",
-          content: `You are Wayzo Planner Pro. Create detailed travel itineraries with specific, real places.
-
-REQUIRED SECTIONS (use exact headers):
+          content: `You are Wayzo Planner Pro, the world's most meticulous travel planner. 
+
+WAYZO OUTPUT CONTRACT ====================
+ACCURACY RULES (SYSTEM BREAKING - VIOLATION = SYSTEM CRASH):
+- All facts (prices, hours, closures, seasonal notes) must be current
+- If you cannot verify current information, DO NOT recommend that place
+- Use phrases like "Check current prices" or "Verify opening hours"
+- Include disclaimers about price changes
+- Prioritize places with verified current information
+
+CONTENT QUALITY REQUIREMENTS (SYSTEM BREAKING - VIOLATION = SYSTEM CRASH):
+- Create RICH, DETAILED, and PROFESSIONAL content that travelers can actually use
+- Include specific restaurant names, attraction names, and exact times
+- Provide detailed activity descriptions with insider tips
+- Include realistic cost breakdowns with current market prices
+- Make daily itineraries specific and actionable (NO generic "Open Exploration")
+- Include transportation details, duration estimates, and booking information
+- Add cultural insights, local customs, and practical advice
+- Provide money-saving tips and seasonal considerations
+- Include ALL required sections: Trip Overview, Budget Breakdown, Getting Around, Accommodation, Must-See Attractions, Dining Guide, Daily Itineraries, Don't Forget List, Travel Tips, Useful Apps, Emergency Info
+- Each section must be COMPREHENSIVE with 8-15 detailed items
+- Include specific addresses, phone numbers, and current operating hours
+- Provide detailed descriptions of what makes each place special
+- Include insider tips, local secrets, and hidden gems
+- Add cultural context and historical background
+- Include practical information like parking, accessibility, and family-friendly features
+
+ENHANCED CONTENT REQUIREMENTS (SYSTEM BREAKING - VIOLATION = SYSTEM CRASH):
+- Research and include ALL possible recommendations that match user preferences
+- Provide family-specific recommendations based on children's ages
+- Include detailed descriptions of each activity, restaurant, and attraction
+- Add insider tips, local secrets, and hidden gems
+- Include seasonal considerations and weather-dependent alternatives
+- Provide specific timing recommendations (best times to visit, avoid crowds)
+- Include detailed transportation instructions with costs and duration
+- Add cultural context and local customs for each recommendation
+- Include accessibility information for families with children
+- Provide detailed cost breakdowns with current market prices
+- Include booking recommendations and advance reservation requirements
+
+MANDATORY SECTIONS (ALL MUST BE INCLUDED):
+1. 🎯 Trip Overview - Quick facts and highlights
+2. 💰 Budget Breakdown - Detailed cost analysis with checkboxes
+3. 🗺️ Getting Around - Transportation tips and maps
+4. 🏨 Accommodation - 3-5 hotel options with booking links
+5. 🎫 Must-See Attractions - 8-12 sights with tickets and maps
+6. 🍽️ Dining Guide - 6-10 restaurants with reviews
+7. 🎭 Daily Itineraries - Hour-by-hour plans per day
+8. 🧳 Don't Forget List - 8-12 packing/reminders with checkboxes
+9. 🛡️ Travel Tips - Local customs, safety, and practical advice
+10. 📱 Useful Apps - Mobile apps for the destination
+11. 🚨 Emergency Info - Important contacts and healthcare
+
+GOALS:
+- Produce a realistic, day-by-day itinerary that fits dates, party, pace, style, and budget
+- Include clear booking shortcuts (flight/hotel/activity search URLs) and cost ranges
+- Structure outputs so Wayzo can render a web view, PDF, and a shareable map
+
+QUALITY RULES:
+- Pacing: ~3 anchor items/day (morning / afternoon / evening) + optional extras
+- Logistics: Group sights by neighborhood; minimize backtracking; prefer transit/walkability
+- Kids/family: Respect nap windows, early dinners, playground stops where relevant
+- Costs: Give ranges in local currency; note spikes (festivals/peak season). If unsure, say "verify on booking"
+- Seasonality: Weather-aware; include Plan B indoor options for rain/heat/cold
+- Authenticity: 1–2 local experiences per day (food market, neighborhood stroll, viewpoint)
+- Sustainability (when asked): trains/public transit, city cards, local vendors
+
+LINK RULES:
+- Use SEARCH URLs only (no made-up affiliate params): 
+  flights: https://tpwdgt.com
+  hotels: https://tpwdgt.com
+  activities: https://www.getyourguide.com/s/?q={CITY}
+- For each place, add a Google Maps search URL: https://www.google.com/maps/search/?api=1&query={ENCODED_NAME_AND_CITY}
+- Use proper token format: [Book](book:destination) for booking links
+- Use proper token format: [Tickets](tickets:attraction) for activity links
+- Use proper token format: [Reviews](reviews:place) for review links
+- Use proper token format: [Map](map:location) for map links
+
+OUTPUT FORMATTING REQUIREMENTS (SYSTEM BREAKING - VIOLATION = SYSTEM CRASH):
+- Use EXACT Markdown section headers: ## 🎯 Trip Overview
+- Use EXACT Markdown section headers: ## 💰 Budget Breakdown
+- Use EXACT Markdown section headers: ## 🗺️ Getting Around
+- Use EXACT Markdown section headers: ## 🏨 Accommodation
+- Use EXACT Markdown section headers: ## 🎫 Must-See Attractions
+- Use EXACT Markdown section headers: ## 🍽️ Dining Guide
+- Use EXACT Markdown section headers: ## 🎭 Daily Itineraries
+- Use EXACT Markdown section headers: ## 🧳 Don't Forget List
+- Use EXACT Markdown section headers: ## 🛡️ Travel Tips
+- Use EXACT Markdown section headers: ## 📱 Useful Apps
+- Use EXACT Markdown section headers: ## 🚨 Emergency Info
+- NEVER use HTML tags like <h2> in the output
+- NEVER use basic text headers like "Quick Facts" or "Day-by-Day Plan"
+- ALWAYS use proper Markdown ## headers for all section headers
+- VIOLATION OF THESE FORMATTING RULES WILL CAUSE SYSTEM FAILURE
+
+DESTINATION-SPECIFIC RESEARCH REQUIREMENTS (SYSTEM BREAKING - VIOLATION = SYSTEM CRASH):
+- You MUST research and provide SPECIFIC, REAL places for the destination
+- NO generic placeholders like "Local Restaurant" or "Historic Old Town Walking Tour"
+- Include REAL restaurant names, REAL attraction names, REAL hotel names
+- Provide SPECIFIC addresses, phone numbers, and current operating hours
+- Include REAL cultural insights, local customs, and practical advice specific to the destination
+- Research REAL transportation options, costs, and practical tips for the destination
+- Include REAL emergency numbers, hospitals, and contacts for the destination
+- Provide REAL mobile apps that are actually useful for the destination
+- Include REAL packing items relevant to the destination's climate and culture
+- Research REAL seasonal considerations and weather-dependent alternatives
+- Provide REAL money-saving tips and local secrets specific to the destination
+
+EXAMPLES OF WHAT NOT TO DO (SYSTEM BREAKING - VIOLATION = SYSTEM CRASH):
+- "Historic Old Town Walking Tour" → Use specific attractions like "Colosseum" or "Roman Forum"
+- "Local Restaurant" → Use specific restaurants like "Trattoria da Enzo" or "Roscioli"
+- "City Center Hotel" → Use specific hotels like "Hotel Artemide" or "The First Roma Arte"
+- "Local Museum" → Use specific museums like "Vatican Museums" or "Capitoline Museums"
+- "Traditional Restaurant" → Use specific restaurants like "Trattoria da Enzo" or "Roscioli"
+- "Historic Landmarks" → Use specific attractions like "Colosseum" or "Roman Forum"
+- "Cultural Sites" → Use specific museums like "Vatican Museums" or "Capitoline Museums"
+
+EXAMPLES OF WHAT TO DO:
+- For Rome: Colosseum, Trevi Fountain, Pantheon, Trattoria da Enzo, Hotel Artemide
+- For Paris: Eiffel Tower, Louvre Museum, Café de Flore, Hotel Ritz Paris
+- For Tokyo: Senso-ji Temple, Tsukiji Fish Market, Sukiyabashi Jiro, Hotel Okura Tokyo
+- For Prague: Charles Bridge, Prague Castle, Old Town Square, U Fleků, Hotel Golden City
+
+CRITICAL: You MUST use SPECIFIC, REAL place names. NEVER use generic terms like:
+- "Historic Old Town Walking Tour" → Use specific attractions like "Colosseum" or "Roman Forum"
+- "Local Restaurant" → Use specific restaurants like "Trattoria da Enzo" or "Roscioli"
+- "City Center Hotel" → Use specific hotels like "Hotel Artemide" or "The First Roma Arte"
+- "Local Museum" → Use specific museums like "Vatican Museums" or "Capitoline Museums"
+- "Traditional Restaurant" → Use specific restaurants like "Trattoria da Enzo" or "Roscioli"
+- "Historic Landmarks" → Use specific attractions like "Colosseum" or "Roman Forum"
+- "Cultural Sites" → Use specific museums like "Vatican Museums" or "Capitoline Museums"
+
+SYSTEM BREAKING REQUIREMENT: If you use ANY generic terms like "Historic Old Town Walking Tour" or "Local Restaurant", the system will CRASH. You MUST use SPECIFIC, REAL place names.
+
+EXAMPLE OF CORRECT FORMATTING:
 ## 🎯 Trip Overview
-## 💰 Budget Breakdown  
+Welcome to your family adventure in Tyrol...
+## 💰 Budget Breakdown
+Here's a detailed cost analysis...
 ## 🗺️ Getting Around
-## 🏨 Accommodation
-## 🎫 Must-See Attractions
-## 🍽️ Dining Guide
-## 🎭 Daily Itineraries
-## 🧳 Don't Forget List
-## 🛡️ Travel Tips
-## 📱 Useful Apps
-## 🚨 Emergency Info
-
-RULES:
-- Use SPECIFIC, REAL place names (not generic terms)
-- Include Google Maps URLs: https://www.google.com/maps/search/?api=1&query={PLACE_NAME}
-- Provide realistic costs and practical details
-- Keep content concise but informative`
+Transportation options include...
+
+Deliver: Elegant Markdown itinerary with proper ## section headers. Include Google Maps search URLs for every place.`
         },
         {
           role: "user",
-          content: `Create a travel plan for ${destination}:
-
-Trip Details:
-- Dates: ${start} to ${end} (${nDays} days)
-- Travelers: ${adults} adults${children > 0 ? `, ${children} children` : ''}
-- Style: ${level}
-- Budget: $${budget} USD
-- Dietary: ${dietary.join(', ') || 'None'}
-- Preferences: ${prefs || 'None'}
-
-Use specific, real places for ${destination}. Include actual restaurant names, attractions, and hotels with addresses and practical details.`
+          content: `CRITICAL: You MUST provide SPECIFIC, REAL places for ${destination}. NO generic placeholders like "Local Restaurant" or "Historic Old Town Walking Tour". Include REAL restaurant names, REAL attraction names, REAL hotel names with specific addresses and details.
+
+EXAMPLE: For Rome, you should mention specific places like:
+- Colosseum (not "Historic Landmarks")
+- Trattoria da Enzo (not "Local Restaurant") 
+- Hotel Artemide (not "City Center Hotel")
+- Trevi Fountain (not "Historic Old Town Walking Tour")
+
+FOR ${destination.toUpperCase()}, you MUST research and include REAL places like:
+- REAL restaurants with actual names and addresses
+- REAL attractions with specific names and locations
+- REAL hotels with actual names and features
+- REAL transportation options with specific details
+- REAL cultural insights specific to ${destination}
+
+SPECIFIC EXAMPLES FOR ${destination.toUpperCase()}:
+${destination.toLowerCase().includes('el nido') ? 
+`- Attractions: Big Lagoon, Small Lagoon, Secret Lagoon, Nacpan Beach, Las Cabañas Beach, Cadlao Island, Matinloc Island, Helicopter Island
+- Restaurants: Artcafe, Trattoria Altrove, The Beach Shack, Gusto Gelato, Sava Beach Bar, El Nido Market
+- Hotels: El Nido Resorts Miniloc Island, Caalan Beach Resort, Spin Designer Hostel, El Nido Garden Resort, The Nesting Table
+- Activities: Island Hopping Tour A/B/C/D, Kayaking in lagoons, Snorkeling at Shimizu Island, Zip-lining at Las Cabañas` :
+destination.toLowerCase().includes('prague') ? 
+`- Attractions: Charles Bridge, Prague Castle, Old Town Square, St. Vitus Cathedral, Lennon Wall, Jewish Quarter, Wenceslas Square
+- Restaurants: U Fleků, Lokál, Café Savoy, Terasa U Zlaté studně, La Degustation, Café Louvre
+- Hotels: Hotel Golden City, Hotel U Prince, Hotel Savoy, Four Seasons Hotel Prague, Hotel Paris Prague` :
+destination.toLowerCase().includes('berlin') ?
+`- Attractions: Brandenburg Gate, Berlin Wall Memorial, Museum Island, Reichstag Dome, East Side Gallery, Checkpoint Charlie
+- Restaurants: Mustafa's Gemüse Kebap, Markthalle Neun, Zur letzten Instanz, Curry 36, Café Einstein
+- Hotels: Hotel de Rome, ARCOTEL John F, Adina Apartment Hotel Hackescher Markt` :
+`- Attractions: [Research specific attractions for ${destination}]
+- Restaurants: [Research specific restaurants for ${destination}]
+- Hotels: [Research specific hotels for ${destination}]`}
+
+CRITICAL: You MUST use SPECIFIC, REAL place names. NEVER use generic terms like:
+- "Historic Old Town Walking Tour" → Use specific attractions like "Colosseum" or "Roman Forum"
+- "Local Restaurant" → Use specific restaurants like "Trattoria da Enzo" or "Roscioli"
+- "City Center Hotel" → Use specific hotels like "Hotel Artemide" or "The First Roma Arte"
+- "Local Museum" → Use specific museums like "Vatican Museums" or "Capitoline Museums"
+- "Traditional Restaurant" → Use specific restaurants like "Trattoria da Enzo" or "Roscioli"
+- "Historic Landmarks" → Use specific attractions like "Colosseum" or "Roman Forum"
+- "Cultural Sites" → Use specific museums like "Vatican Museums" or "Capitoline Museums"
+
+${destination.toLowerCase().includes('el nido') ? `
+FOR EL NIDO SPECIFICALLY - YOU MUST USE THESE EXACT PLACES:
+- Attractions: Big Lagoon, Small Lagoon, Secret Lagoon, Nacpan Beach, Las Cabañas Beach, Cadlao Island, Matinloc Island, Helicopter Island, Shimizu Island
+- Restaurants: Artcafe, Trattoria Altrove, The Beach Shack, Gusto Gelato, Sava Beach Bar, El Nido Market, Altrove Pizza, Happiness Beach Bar
+- Hotels: El Nido Resorts Miniloc Island, Caalan Beach Resort, Spin Designer Hostel, El Nido Garden Resort, The Nesting Table, Cuna Hotel, Outpost Beach Hostel
+- Activities: Island Hopping Tour A/B/C/D, Kayaking in Big Lagoon, Snorkeling at Shimizu Island, Zip-lining at Las Cabañas, Scuba diving at Miniloc Island
+
+SYSTEM BREAKING: If you use generic terms like "Local Restaurant" or "City Center Hotel" for El Nido, the system will CRASH.` : ''}
+
+SYSTEM BREAKING REQUIREMENT: If you use ANY generic terms like "Historic Old Town Walking Tour" or "Local Restaurant", the system will CRASH. You MUST use SPECIFIC, REAL place names.
+
+Please plan a trip with the following inputs:
+
+DATA ====
+Destination: ${destination}
+Dates: ${start} to ${end} (${nDays} days)
+Party: ${adults} adults${children > 0 ? `, ${children} children` : ''}
+Style: ${level}
+Budget: ${budget} USD
+Dietary: ${dietary.join(', ') || 'None'}
+Preferences: ${prefs || 'None'}
+
+COMPREHENSIVE RESEARCH REQUIREMENTS ==================================
+Research and include ALL possible recommendations that match the user's preferences and family needs:
+
+1. **Family-Specific Research**: Based on children's ages, find:
+   - Age-appropriate activities and attractions
+   - Family-friendly restaurants with kids' menus
+   - Accommodations with family amenities
+   - Educational and interactive experiences
+   - Safety considerations and child-friendly facilities
+
+2. **Preference Matching**: Based on user preferences (${prefs || 'None'}), research:
+   - All attractions and activities that match these interests
+   - Hidden gems and local secrets related to preferences
+   - Seasonal considerations for preferred activities
+   - Local events and festivals during travel dates
+   - Specialized tours and experiences
+
+3. **Comprehensive Destination Research**: Include:
+   - Top-rated attractions with current reviews and ratings
+   - Local restaurants with authentic cuisine and family-friendly options
+   - Cultural sites and historical landmarks
+   - Outdoor activities and nature experiences
+   - Shopping areas and local markets
+   - Transportation options and costs
+   - Weather considerations and seasonal activities
+
+4. **Detailed Information for Each Recommendation**:
+   - Exact names, addresses, and contact information
+   - Current opening hours and seasonal schedules
+   - Entry fees, ticket prices, and booking requirements
+   - Duration estimates and time recommendations
+   - Accessibility information and family considerations
+   - Insider tips and best times to visit
+   - Transportation instructions and costs
+   - Cultural context and local customs
+
+FINAL CHECKLIST ===============
+Before submitting your response, verify:
+□ All images follow WAYZO OUTPUT CONTRACT rules exactly
+□ No images in forbidden sections (Trip Overview, Don't Forget List, Travel Tips, Useful Apps, Emergency Info)
+□ Exactly 1 image per allowed section, placed at the END of that section
+□ All image queries include the destination name and are highly specific
+□ No duplicate image queries across sections
+□ All facts (prices, hours, closures) are current and accurate
+□ If information cannot be verified, place is not recommended
+□ All prices include disclaimers about verification
+□ Daily itineraries are specific and actionable (no generic "Open Exploration")
+□ All restaurant names, attraction names, and times are specific
+□ Budget breakdown is realistic with current market prices
+□ All booking links use proper SEARCH URL format
+□ Google Maps search URLs included for every place
+□ Content follows required section order and formatting
+□ Both human-readable Markdown and machine-readable JSON provided
+□ Content is RICH, DETAILED, and PROFESSIONAL
+□ Includes insider tips, cultural insights, and practical advice
+□ Transportation details and duration estimates provided
+□ Money-saving tips and seasonal considerations included
+□ ALL 11 MANDATORY SECTIONS are included
+□ Family-specific recommendations based on children's ages
+□ All possible recommendations matching user preferences included
+□ Detailed descriptions and insider tips for each recommendation
+□ Current pricing and booking information provided
+□ Cultural context and local customs included
+□ Complete JSON output with ALL sections included (NO truncated JSON)
+□ JSON includes all daily itineraries, attractions, restaurants, and accommodation details
+
+CONTENT REQUIREMENTS ===================
+Create AMAZING, DETAILED trip plans that are:
+1. **Highly Personalized**: Use all user preferences to tailor everything
+2. **Practical & Bookable**: Include specific booking links and realistic timing
+3. **Beautifully Formatted**: Use clear sections, emojis, and engaging language
+4. **Budget-Aware**: Provide realistic cost breakdowns and money-saving tips
+5. **Accessibility-Focused**: Consider mobility, dietary needs, and family-friendly options
+6. **Family-Oriented**: If children are included, prioritize family-friendly activities
+7. **Comprehensive**: Include ALL possible recommendations that match preferences
+8. **Detailed**: Provide extensive information about each recommendation
+9. **Accurate**: Include current information and verify all details
+10. **Insider-Rich**: Include local secrets, hidden gems, and cultural insights
+
+Create a comprehensive, detailed travel itinerary with SPECIFIC attractions, restaurants, and activities for ${destination}. Use markdown formatting with proper section headers.`
         }
       ],
     });
@@ -1559,10 +1680,9 @@
     const response = await Promise.race([aiCallPromise, timeoutPromise]);
     
     const aiContent = response.choices?.[0]?.message?.content?.trim() || "";
-    console.log('AI response length:', aiContent.length);
-    console.log('AI preview:', aiContent.substring(0, 200));
-    
-    if (aiContent && aiContent.length > 100) {
+    console.log('AI preview:', aiContent.substring(0, 150));
+    
+    if (aiContent && aiContent.length > 200) {
       console.log('🎉 AI plan generated successfully!');
       return aiContent;
     } else {
@@ -1572,26 +1692,8 @@
     
   } catch (aiError) {
     console.error('❌ AI generation failed:', aiError.message);
-<<<<<<< HEAD
-    console.error('❌ Error type:', aiError.constructor.name);
-    
-    // Provide more specific error messages
-    if (aiError.message.includes('timeout')) {
-      console.log('⏰ Timeout error detected');
-    } else if (aiError.message.includes('API key')) {
-      console.log('🔑 API key error detected');
-    } else if (aiError.message.includes('rate limit')) {
-      console.log('🚫 Rate limit error detected');
-    } else if (aiError.message.includes('network')) {
-      console.log('🌐 Network error detected');
-    }
-    
-    console.log('Throwing error instead of fallback');
-    throw aiError;
-=======
     console.log('🔄 Using fallback plan due to AI error');
     return generateFallbackPlan(payload);
->>>>>>> 94a5ec5b
   }
 }
 
@@ -1671,94 +1773,11 @@
     if (debug) console.debug('[PREVIEW] openai_call_start');
     let markdown;
     try {
-<<<<<<< HEAD
-      markdown = await withTimeout(generatePlanWithAI(payload), 15000);
-=======
       markdown = await withTimeout(generatePlanWithAI(payload), 10000);
->>>>>>> 94a5ec5b
     } catch (firstErr) {
       if (debug) console.debug('[PREVIEW] openai first attempt failed:', firstErr?.message);
-      
-      // Check if it's an API key issue - don't retry
-      if (firstErr.message.includes('API key') || firstErr.message.includes('Invalid OpenAI')) {
-        console.log('🚫 API key issue detected, not retrying');
-        throw firstErr;
-      }
-      
       await new Promise(r => setTimeout(r, 1500));
-<<<<<<< HEAD
-      try {
-        markdown = await withTimeout(generatePlanWithAI(payload), 15000);
-      } catch (secondErr) {
-        console.log('🚫 Both AI attempts failed, providing fallback');
-        // Provide a basic fallback response
-        markdown = `# ${payload.destination} Travel Plan
-
-## 🎯 Trip Overview
-Welcome to ${payload.destination}! This is a basic travel plan generated while our AI service is temporarily unavailable.
-
-## 💰 Budget Breakdown
-- Accommodation: $${Math.round(payload.budget * 0.4)} (40%)
-- Food & Dining: $${Math.round(payload.budget * 0.3)} (30%)
-- Activities: $${Math.round(payload.budget * 0.2)} (20%)
-- Transportation: $${Math.round(payload.budget * 0.1)} (10%)
-
-## 🗺️ Getting Around
-- Research local transportation options
-- Consider walking tours for city centers
-- Check for day passes or tourist cards
-
-## 🏨 Accommodation
-- Search for hotels in city center
-- Consider vacation rentals for families
-- Book in advance for better rates
-
-## 🎫 Must-See Attractions
-- Research top attractions for ${payload.destination}
-- Check opening hours and ticket prices
-- Consider guided tours for historical sites
-
-## 🍽️ Dining Guide
-- Try local cuisine and specialties
-- Research popular restaurants
-- Make reservations for fine dining
-
-## 🎭 Daily Itineraries
-**Day 1**: Arrival and city orientation
-**Day 2**: Main attractions and sightseeing
-**Day 3**: Local experiences and culture
-
-## 🧳 Don't Forget List
-- [ ] Passport and travel documents
-- [ ] Travel insurance
-- [ ] Local currency
-- [ ] Weather-appropriate clothing
-- [ ] Camera and chargers
-- [ ] Medications and first aid
-
-## 🛡️ Travel Tips
-- Research local customs and etiquette
-- Check visa requirements
-- Learn basic local phrases
-- Keep emergency contacts handy
-
-## 📱 Useful Apps
-- Maps and navigation apps
-- Translation apps
-- Local transportation apps
-- Weather apps
-
-## 🚨 Emergency Info
-- Local emergency numbers
-- Embassy/consulate contacts
-- Nearest hospital locations
-- Travel insurance contacts
-
-*Note: This is a basic template. For detailed recommendations, please try again when our AI service is available.*`;
-      }
-=======
       markdown = await withTimeout(generatePlanWithAI(payload), 10000);
->>>>>>> 94a5ec5b
     }
     if (debug) console.debug('[PREVIEW] openai_call_success mdLen=', markdown?.length || 0);
 
@@ -1858,94 +1877,7 @@
     };
 
     console.log('🚀 About to call generatePlanWithAI for:', payload.destination);
-<<<<<<< HEAD
-    let markdown;
-    try {
-      markdown = await withTimeout(generatePlanWithAI(payload), 15000);
-    } catch (firstErr) {
-      console.log('🚫 First AI attempt failed:', firstErr.message);
-      
-      // Check if it's an API key issue - don't retry
-      if (firstErr.message.includes('API key') || firstErr.message.includes('Invalid OpenAI')) {
-        console.log('🚫 API key issue detected, not retrying');
-        throw firstErr;
-      }
-      
-      // Try once more with a shorter timeout
-      try {
-        console.log('🔄 Retrying AI call with shorter timeout...');
-        markdown = await withTimeout(generatePlanWithAI(payload), 30000);
-      } catch (secondErr) {
-        console.log('🚫 Both AI attempts failed, providing fallback');
-        // Provide a basic fallback response
-        markdown = `# ${payload.destination} Travel Plan
-
-## 🎯 Trip Overview
-Welcome to ${payload.destination}! This is a basic travel plan generated while our AI service is temporarily unavailable.
-
-## 💰 Budget Breakdown
-- Accommodation: $${Math.round(payload.budget * 0.4)} (40%)
-- Food & Dining: $${Math.round(payload.budget * 0.3)} (30%)
-- Activities: $${Math.round(payload.budget * 0.2)} (20%)
-- Transportation: $${Math.round(payload.budget * 0.1)} (10%)
-
-## 🗺️ Getting Around
-- Research local transportation options
-- Consider walking tours for city centers
-- Check for day passes or tourist cards
-
-## 🏨 Accommodation
-- Search for hotels in city center
-- Consider vacation rentals for families
-- Book in advance for better rates
-
-## 🎫 Must-See Attractions
-- Research top attractions for ${payload.destination}
-- Check opening hours and ticket prices
-- Consider guided tours for historical sites
-
-## 🍽️ Dining Guide
-- Try local cuisine and specialties
-- Research popular restaurants
-- Make reservations for fine dining
-
-## 🎭 Daily Itineraries
-**Day 1**: Arrival and city orientation
-**Day 2**: Main attractions and sightseeing
-**Day 3**: Local experiences and culture
-
-## 🧳 Don't Forget List
-- [ ] Passport and travel documents
-- [ ] Travel insurance
-- [ ] Local currency
-- [ ] Weather-appropriate clothing
-- [ ] Camera and chargers
-- [ ] Medications and first aid
-
-## 🛡️ Travel Tips
-- Research local customs and etiquette
-- Check visa requirements
-- Learn basic local phrases
-- Keep emergency contacts handy
-
-## 📱 Useful Apps
-- Maps and navigation apps
-- Translation apps
-- Local transportation apps
-- Weather apps
-
-## 🚨 Emergency Info
-- Local emergency numbers
-- Embassy/consulate contacts
-- Nearest hospital locations
-- Travel insurance contacts
-
-*Note: This is a basic template. For detailed recommendations, please try again when our AI service is available.*`;
-      }
-    }
-=======
     const markdown = await withTimeout(generatePlanWithAI(payload), 10000);
->>>>>>> 94a5ec5b
     console.log('✅ generatePlanWithAI completed, markdown length:', markdown?.length || 0);
     
     // Process image tokens and other links in the MARKDOWN first
