/* eslint-disable no-console */
import express from 'express';
import compression from 'compression';
import helmet from 'helmet';
import { marked } from 'marked';
import puppeteer from 'puppeteer';
import OpenAI from 'openai';
import multer from 'multer';
import fs from 'fs';
import path from 'path';
import { fileURLToPath } from 'url';
import morgan from 'morgan';
import cors from 'cors';
import rateLimit from 'express-rate-limit';
import Database from 'better-sqlite3';
import { normalizeBudget, computeBudget } from './lib/budget.mjs';
import { ensureDaySections } from './lib/expand-days.mjs';
import { affiliatesFor, linkifyTokens } from './lib/links.mjs';
import { buildIcs } from './lib/ics.mjs';
import { getWidgetsForDestination, generateWidgetHTML, injectWidgetsIntoSections } from './lib/widgets.mjs';
const VERSION = 'staging-v25';
// Load .env locally only; on Render we rely on real env vars.
if (process.env.NODE_ENV !== 'production') {
  try {
    const { config } = await import('dotenv');
    config();
  } catch (e) {
    console.error('Failed to load .env:', e);
  }
}
/* Paths */
const __filename = fileURLToPath(import.meta.url);
const __dirname = path.dirname(__filename);
const ROOT = __dirname;
const FRONTEND = path.join(__dirname, '..', 'frontend');
const DOCS = path.join(ROOT, 'docs');
const UPLOADS = path.join(ROOT, 'uploads');
fs.mkdirSync(UPLOADS, { recursive: true });
let INDEX = path.join(FRONTEND, 'index.backend.html');
/* App */
const app = express();
const PORT = Number(process.env.PORT || 10000);
app.set('trust proxy', 1);
app.use(helmet({ contentSecurityPolicy: false, crossOriginOpenerPolicy: { policy: 'same-origin-allow-popups' } }));
app.use(compression());
app.use(morgan('combined')); // Detailed logging
app.use(cors());
app.use(rateLimit({ windowMs: 60_000, limit: 200 }));
app.use(express.json({ limit: '5mb' }));
/* Admin basic auth middleware */
function adminBasicAuth(req, res, next) {
  const adminUser = process.env.ADMIN_USER;
  const adminPass = process.env.ADMIN_PASS;
  if (!adminUser || !adminPass) {
    return res.status(503).send('Admin is not configured. Set ADMIN_USER and ADMIN_PASS.');
  }
  const header = String(req.headers['authorization'] || '');
  if (!header.startsWith('Basic ')) {
    res.setHeader('WWW-Authenticate', 'Basic realm="Wayzo Admin"');
    return res.status(401).send('Authentication required');
  }
  try {
    const decoded = Buffer.from(header.slice(6), 'base64').toString('utf8');
    const idx = decoded.indexOf(':');
    const user = decoded.slice(0, idx);
    const pass = decoded.slice(idx + 1);
    if (user === adminUser && pass === adminPass) return next();
  } catch (_) {}
  res.setHeader('WWW-Authenticate', 'Basic realm="Wayzo Admin"');
  return res.status(401).send('Invalid credentials');
}
/* Static Serving with Proper Headers */
app.use('/frontend', express.static(FRONTEND, {
  setHeaders: (res, filePath) => {
    console.log('Serving static file:', filePath);
    if (!fs.existsSync(filePath)) console.error('Static file not found:', filePath);
    if (filePath.includes('hero-bg.jpg') || filePath.includes('hero-card.jpg')) {
      console.log('Serving image:', filePath, 'Size:', fs.statSync(filePath).size);
    }
    if (/\.(css|js)$/i.test(filePath)) {
      res.setHeader('Cache-Control', 'no-cache, must-revalidate');
    } else if (/\.(svg|png|jpg|jpeg|webp|ico)$/i.test(filePath)) {
      res.setHeader('Cache-Control', 'public, max-age=31536000, immutable');
    }
    if (/\.css$/i.test(filePath)) res.setHeader('Content-Type', 'text/css; charset=utf-8');
    if (/\.js$/i.test(filePath)) res.setHeader('Content-Type', 'application/javascript; charset=utf-8');
  }
}));
app.use('/docs', express.static(DOCS, {
  setHeaders: (res, filePath) => {
    if (/\.(svg|png|jpg|jpeg|webp|ico)$/i.test(filePath)) {
      res.setHeader('Cache-Control', 'public, max-age=31536000, immutable');
    }
  }
}));
app.use('/uploads', express.static(UPLOADS, { setHeaders: (res) => res.setHeader('Cache-Control', 'public, max-age=1209600') }));
/* Root / Health */
app.get('/', (_req, res) => {
  res.setHeader('X-Wayzo-Version', VERSION);
  if (!fs.existsSync(INDEX)) {
    console.error('Index file missing:', INDEX);
    return res.status(500).send('Index file missing. Check server logs.');
  }
  console.log('Serving index:', INDEX);
  res.sendFile(INDEX);
});

// Legal pages
app.get('/privacy', (_req, res) => {
  const privacyFile = path.join(FRONTEND, 'privacy.html');
  if (fs.existsSync(privacyFile)) {
    res.sendFile(privacyFile);
  } else {
    res.status(404).send('Privacy Policy not found');
  }
});

app.get('/terms', (_req, res) => {
  const termsFile = path.join(FRONTEND, 'terms.html');
  if (fs.existsSync(termsFile)) {
    res.sendFile(termsFile);
  } else {
    res.status(404).send('Terms & Conditions not found');
  }
});

app.get('/cookies', (_req, res) => {
  const cookiesFile = path.join(FRONTEND, 'cookies.html');
  if (fs.existsSync(cookiesFile)) {
    res.sendFile(cookiesFile);
  } else {
    res.status(404).send('Cookie Policy not found');
  }
});

app.get('/contact', (_req, res) => {
  const contactFile = path.join(FRONTEND, 'contact.html');
  if (fs.existsSync(contactFile)) {
    res.sendFile(contactFile);
  } else {
    res.status(404).send('Contact page not found');
  }
});

// Admin route (protected)
app.get('/admin', adminBasicAuth, (_req, res) => {
  const adminFile = path.join(FRONTEND, 'admin.html');
  if (fs.existsSync(adminFile)) return res.sendFile(adminFile);
  res.status(404).send('Admin UI not found');
});

// Dashboard routes
app.get('/dashboard', (req, res) => {
  res.setHeader('X-Wayzo-Version', VERSION);
  const dashboardPath = path.join(FRONTEND, 'dashboard.html');
  if (!fs.existsSync(dashboardPath)) {
    return res.status(404).send('Dashboard not found');
  }
  res.sendFile(dashboardPath);
});

app.get('/dashboard/plans', (req, res) => {
  res.setHeader('X-Wayzo-Version', VERSION);
  const dashboardPath = path.join(FRONTEND, 'dashboard.html');
  if (!fs.existsSync(dashboardPath)) {
    return res.status(404).send('Dashboard not found');
  }
  // Add query parameter to open plans tab
  res.sendFile(dashboardPath);
});

app.get('/dashboard/referrals', (req, res) => {
  res.setHeader('X-Wayzo-Version', VERSION);
  const dashboardPath = path.join(FRONTEND, 'dashboard.html');
  if (!fs.existsSync(dashboardPath)) {
    return res.status(404).send('Dashboard not found');
  }
  // Add query parameter to open referrals tab
  res.sendFile(dashboardPath);
});

app.get('/dashboard/billing', (req, res) => {
  res.setHeader('X-Wayzo-Version', VERSION);
  const dashboardPath = path.join(FRONTEND, 'dashboard.html');
  if (!fs.existsSync(dashboardPath)) {
    return res.status(404).send('Dashboard not found');
  }
  // Add query parameter to open billing tab
  res.sendFile(dashboardPath);
});

app.get('/healthz', (_req, res) => res.json({ ok: true, version: VERSION }));
app.get('/version', (_req, res) => res.json({ version: VERSION }));

<<<<<<< HEAD
// Keep-alive endpoint for Render
=======
// Keep-alive endpoint for Render (10min pings)
>>>>>>> 76e67d07
app.get('/keep-alive', (_req, res) => {
  res.json({ 
    ok: true, 
    timestamp: new Date().toISOString(),
    uptime: process.uptime(),
    version: VERSION 
  });
});

// Debug endpoint with memory tracking
app.get('/debug/ping', (_req, res) => {
  const memUsage = process.memoryUsage();
  const heapUsedMB = Math.round(memUsage.heapUsed / 1024 / 1024);
  const heapTotalMB = Math.round(memUsage.heapTotal / 1024 / 1024);
<<<<<<< HEAD
=======
  const heapUsedGB = heapUsedMB / 1024;
>>>>>>> 76e67d07
  
  res.json({
    ok: true,
    version: VERSION,
    uptime: Math.round(process.uptime()),
    memory: {
      heapUsed: `${heapUsedMB}MB`,
      heapTotal: `${heapTotalMB}MB`,
<<<<<<< HEAD
      healthy: heapUsedMB < 512
=======
      healthy: heapUsedGB < 1.5 // Less than 1.5GB
>>>>>>> 76e67d07
    },
    timestamp: new Date().toISOString()
  });
});

// Public runtime config for frontend (safe values only)
app.get('/config.js', (_req, res) => {
  const paypalClientId = process.env.PAYPAL_CLIENT_ID || '';
  const priceUsd = Number(process.env.REPORT_PRICE_USD || 19);
  const googleClientId = process.env.GOOGLE_CLIENT_ID || '';
  res.setHeader('Content-Type', 'application/javascript; charset=utf-8');
  res.send(`window.WAYZO_PUBLIC_CONFIG = { PAYPAL_CLIENT_ID: ${JSON.stringify(paypalClientId)}, REPORT_PRICE_USD: ${JSON.stringify(priceUsd)}, GOOGLE_CLIENT_ID: ${JSON.stringify(googleClientId)} };`);
});

// PayPal config endpoint
app.get('/paypal-config.js', (_req, res) => {
  const paypalClientId = process.env.PAYPAL_CLIENT_ID || '';
  const paypalMode = process.env.PAYPAL_MODE || 'sandbox';
  res.setHeader('Content-Type', 'application/javascript; charset=utf-8');
  res.send(`
    if (window.WAYZO_PUBLIC_CONFIG && window.WAYZO_PUBLIC_CONFIG.PAYPAL_CLIENT_ID) {
      // Load PayPal SDK with real client ID
      const script = document.createElement('script');
      script.src = 'https://www.paypal.com/sdk/js?client-id=' + window.WAYZO_PUBLIC_CONFIG.PAYPAL_CLIENT_ID + '&currency=USD';
      script.async = true;
      script.onload = function() {
        console.log('PayPal SDK loaded with real client ID');
        if (window.initializePayPalButtons) {
          window.initializePayPalButtons();
        }
      };
      document.head.appendChild(script);
    } else {
      console.error('PayPal client ID not configured');
    }
  `);
});

/* Uploads */
const multerUpload = multer({ dest: UPLOADS, limits: { fileSize: 10 * 1024 * 1024, files: 10 } });
app.post('/api/upload', multerUpload.array('files', 10), (req, res) => {
  console.log('Upload request received:', req.files);
  const files = (req.files || []).map(f => ({
    name: f.originalname, size: f.size, url: `/uploads/${path.basename(f.path)}`, mime: f.mimetype
  }));
  res.json({ files });
});
/* Post-process markdown to remove images from forbidden sections */
function removeImagesFromForbiddenSections(markdown, destination) {
  console.log('Post-processing markdown to remove forbidden images...');
  
  // Define forbidden sections
  const forbiddenSections = [
    'Trip Overview',
    'Don\'t Forget List', 
    'Travel Tips',
    'Useful Apps',
    'Emergency Info'
  ];
  
  let processed = markdown;
  
  // Remove images from forbidden sections
  forbiddenSections.forEach(section => {
    const sectionRegex = new RegExp(`(##\\s*${section}[^#]*?)(![^\\n]*\\n)`, 'gis');
    processed = processed.replace(sectionRegex, '$1');
    console.log(`Removed images from section: ${section}`);
  });
  
  // Remove any remaining images that don't follow the correct format
  processed = processed.replace(/!\[([^\]]*)\]\(image:([^)]+)\)/gi, (match, alt, query) => {
    // Only allow images with destination prefix
    if (!query.includes(destination)) {
      console.log(`Removing invalid image: ${match}`);
      return '';
    }
    return match;
  });
  
  console.log('Post-processing complete');
  return processed;
}

/* DB */
const db = new Database(path.join(ROOT, 'tripmaster.sqlite'));
db.exec(`CREATE TABLE IF NOT EXISTS plans (id TEXT PRIMARY KEY, created_at TEXT NOT NULL, payload TEXT NOT NULL);`);
db.exec(`CREATE TABLE IF NOT EXISTS events (id TEXT PRIMARY KEY, event_type TEXT NOT NULL, user_id TEXT, data TEXT, created_at TEXT NOT NULL);`);
const savePlan = db.prepare('INSERT OR REPLACE INTO plans (id, created_at, payload) VALUES (?, ?, ?)');
const getPlan = db.prepare('SELECT payload FROM plans WHERE id = ?');
const nowIso = () => new Date().toISOString();
const uid = () => (globalThis.crypto?.randomUUID?.() ?? Math.random().toString(36).slice(2));

// Analytics tracking function
const trackPlanGeneration = (payload) => {
  try {
    const eventId = uid();
    db.prepare(`
      INSERT INTO events (id, event_type, user_id, data, created_at) 
      VALUES (?, ?, ?, ?, ?)
    `).run(
      eventId,
      'plan_generated',
      'anonymous', // Will be updated when user auth is implemented
      JSON.stringify({
        destination: payload.destination,
        adults: payload.adults,
        children: payload.children,
        budget: payload.budget,
        style: payload.level,
        dateMode: payload.dateMode,
        hasDietary: payload.dietary && payload.dietary.length > 0,
        hasFiles: payload.uploadedFiles && payload.uploadedFiles.length > 0
      }),
      new Date().toISOString()
    );
  } catch (e) {
    console.error('Failed to track plan generation:', e);
  }
};
/* Helpers */
const daysBetween = (a, b) => { if (!a || !b) return 1; const s = new Date(a), e = new Date(b); if (isNaN(s) || isNaN(e)) return 1; return Math.max(1, Math.round((e - s) / 86400000) + 1); };
const seasonFromDate = (iso = "") => ([12, 1, 2].includes(new Date(iso).getMonth() + 1) ? "Winter" : [3, 4, 5].includes(new Date(iso).getMonth() + 1) ? "Spring" : [6, 7, 8].includes(new Date(iso).getMonth() + 1) ? "Summer" : "Autumn");
const travelerLabel = (ad = 2, ch = 0) => ch > 0 ? `Family (${ad} adult${ad === 1 ? "" : "s"} + ${ch} kid${ch === 1 ? "" : "s"})` : (ad === 2 ? "Couple" : ad === 1 ? "Solo" : `${ad} adult${ad === 1 ? "" : "s"}`);
const perPersonPerDay = (t = 0, d = 1, tr = 1) => Math.round((Number(t) || 0) / Math.max(1, d) / Math.max(1, tr));
/* Local Fallback Plan */
function localPlanMarkdown(input) {
  const { destination = 'Your destination', start = 'start', end = 'end', budget = 1500, adults = 2, children = 0, level = 'mid', prefs = '', diet = '', currency = 'USD $' } = input || {};
  const nDays = daysBetween(start, end);
  const b = computeBudget(budget, nDays, level, Math.max(1, adults + children));
  const style = level === "luxury" ? "Luxury" : level === "budget" ? "Budget" : "Mid-range";
  const pppd = perPersonPerDay(budget, nDays, Math.max(1, adults + children));
  return linkifyTokens(`
# ${destination} — ${start} → ${end}
![City hero](image:${destination} skyline)
**Travelers:** ${travelerLabel(adults, children)}
**Style:** ${style}${prefs ? ` · ${prefs}` : ""}
**Budget:** ${budget} ${currency} (${pppd}/day/person)
**Season:** ${seasonFromDate(start)}
---
## Quick Facts
- **Language:** English (tourism friendly)
- **Currency:** ${currency}
- **Voltage:** 230V, Type C/E plugs (adapter may be required)
- **Tipping:** 5–10% in restaurants (optional)
---
## Budget breakdown (rough)
- Stay: **${b.stay.total}** (~${b.stay.perDay}/day)
- Food: **${b.food.total}** (~${b.food.perDay}/person/day)
- Activities: **${b.act.total}** (~${b.act.perDay}/day)
- Transit: **${b.transit.total}** (~${b.transit.perDay}/day)
---
## Day-by-Day Plan
### Day 1 — Arrival & Relaxation (${start})
- **Morning:** Arrive and check-in. [Map](map:${destination} airport to hotel) — shortest route to the hotel.
- **Afternoon:** Pool or easy walk near hotel. [Reviews](reviews:${destination} family friendly cafe)
- **Evening:** Dinner close-by. [Book](book:${destination} dinner)
### Day 2 — Downtown Exploration
- **Morning:** Top lookout. [Tickets](tickets:${destination} tower) — pre-book to skip lines.
- **Afternoon:** Popular museum. [Tickets](tickets:${destination} museum)
- **Evening:** Waterfront stroll. [Map](map:${destination} waterfront)
### Day 3 — Nature & Parks
- **Morning:** Park or island ferry. [Tickets](tickets:${destination} ferry)
- **Afternoon:** Picnic + playgrounds. [Map](map:${destination} best picnic spots)
- **Evening:** Family dinner. [Reviews](reviews:${destination} gluten free dinner)
`.trim(), destination);
}
function containsDaySections(md = "") {
  try { return /(^|\n)\s*#{0,6}\s*Day\s+\d+/i.test(md); } catch { return false; }
}
/* OpenAI (optional) */
const client = process.env.OPENAI_API_KEY ? new OpenAI({ apiKey: process.env.OPENAI_API_KEY }) : null;
async function generatePlanWithAI(payload) {
  const { 
    destination = '', 
    start = '', 
    end = '', 
    budget = 0, 
    currency = 'USD $', 
    adults = 2, 
    children = 0, 
    childrenAges = [],
    level = 'mid', 
    prefs = '', 
    dietary = [], 
    professional_brief = '',
    from = '',
    dateMode = 'exact',
    flexibleDates = null,
    uploadedFiles = [],
    mode = 'full'
  } = payload || {};
  
  const nDays = dateMode === 'flexible' && flexibleDates ? flexibleDates.duration : daysBetween(start, end);
  const totalTravelers = adults + children;
  
<<<<<<< HEAD
  // Locked AI prompt for consistent, specific content
  const sys = `You are Wayzo, an expert AI travel planner.

**PRIMARY OBJECTIVE:** Generate an 8-day itinerary in Markdown for ${destination} from ${start} to ${end}, 2 adults, ${budget} USD. Include 11 sections (## 🎯 Trip Overview to ## 🚨 Emergency Info) and ## 🌤️ Weather Forecast with 7-day table. Use specific places (e.g., 'Puzata Hata at 1 Mykhaila Hrushevskoho St, Kiev'), addresses, hours, prices with disclaimers, [Map](map:place), [Tickets](tickets:place), [Book](https://tpwdgt.com). No images in Trip Overview, Don't Forget List, Travel Tips, Useful Apps, Emergency Info. No generics (e.g., 'popular museum'—use 'Kyiv Pechersk Lavra'). Enforce hour-by-hour plans, 8-12 attractions, 6-10 restaurants.
=======
  // LOCKED AI PROMPT with RESEARCHED DATA - NO GENERICS ALLOWED
  const sys = `Generate 8-day itinerary in Markdown for ${destination} from ${start} to ${end}, 2 adults, ${budget} USD. Include 11 sections (## 🎯 Trip Overview to ## 🚨 Emergency Info) and ## 🌤️ Weather Forecast with 7-day table (researched mock: Sep 24 12°-20° 10% [Details](map:${destination}+weather); Sep 25 11°-19° 5%; Sep 26 13°-21° 15%; Sep 27 12°-22° 0%; Sep 28 14°-23° 20%; Sep 29 13°-22° 5%; Sep 30 15°-24° 0%; Oct 1 12°-21° 0%). Use specific researched places (e.g., 'Kyiv Pechersk Lavra at Lavrska St 15, €3, 9AM-7PM, UNESCO, verify 2025 prices'), addresses, hours, prices with disclaimers, [Map](map:place), [Tickets](tickets:place), [Book](https://tpwdgt.com). No images in Trip Overview, Don't Forget List, Travel Tips, Useful Apps, Emergency Info. Images only in allowed sections with [image:${destination} specific term] (e.g., [image:${destination} metro]). No generics (e.g., 'popular museum'—use 'National Museum of the History of Ukraine at Volodymyrska St 2, €5, 10AM-6PM'). Enforce hour-by-hour plans, 8-12 attractions, 6-10 restaurants with details. Researched data: attractions (St. Sophia's Cathedral at Volodymyrska St 24, €4, 9AM-6PM), restaurants (Kryivka at 4 Mykhailivska St, Ukrainian, €10-20), hotels (Dream House Hostel at 12 Gulliver Shopping Mall, €15-25/person), transport (buses 8 UAH/€0.30), tips (greet 'Hallo', tip 10%), apps (Uber, Currency Converter), emergency (112, Boris Medical Center +380 44 590 44 00).
>>>>>>> 76e67d07

**CRITICAL - IMAGE GENERATION RULES (SYSTEM BREAKING):**
You are FORBIDDEN from adding images to any section except these 6:
1. Getting Around - 1 image at end
2. Accommodation - 1 image at end  
3. Must-See Attractions - 1 image at end
4. Daily Itineraries - 1 image at end (NOT per day)
5. Restaurants - 1 image at end
6. Budget Breakdown - 1 image at end

**FORBIDDEN SECTIONS - NO IMAGES ALLOWED:**
- Trip Overview
- Don't Forget List
- Travel Tips
- Useful Apps
- Emergency Info

**IMAGE FORMAT - EXACT COPY ONLY (MUST BE DESTINATION-SCOPED):**
![${destination} — Section](image:${destination} specific landmark|activity|food term)

**ADDITIONAL IMAGE CONSTRAINTS:**
- Exactly 1 image per allowed section, placed at the END of that section
- The image query MUST include "${destination}" and be highly specific (avoid generic terms)
- Do NOT duplicate the same image query in multiple sections; ensure variety and relevance
- No placeholder text like "Image loading..." anywhere

**VIOLATION = SYSTEM CRASH - FOLLOW EXACTLY**

**SECTION ORDER (MANDATORY):**
- 🎯 Trip Overview
- 💰 Budget Breakdown
- 🗺️ Getting Around
- 🏨 Accommodation
- 🎫 Must-See Attractions   ← must come BEFORE Daily Itineraries
- 🍽️ Dining Guide
- 🎭 Daily Itineraries
- 🧳 Don't Forget List
- 🛡️ Travel Tips
- 📱 Useful Apps
- 🚨 Emergency Info

Create AMAZING, DETAILED trip plans that are:

1. **Highly Personalized**: Use the professional brief and all user preferences to tailor everything
2. **Practical & Bookable**: Include specific booking links and realistic timing
3. **Beautifully Formatted**: Use clear sections, emojis, and engaging language
4. **Budget-Aware**: Provide realistic cost breakdowns and money-saving tips
5. **Accessibility-Focused**: Consider mobility, dietary needs, and family-friendly options
6. **Family-Oriented**: If children are included, prioritize family-friendly activities and accommodations

**REQUIRED SECTIONS (USE EXACT TITLES):**
- 🎯 **Trip Overview** - Quick facts and highlights
- 💰 **Budget Breakdown** - Detailed cost analysis per person with checkboxes for tracking
- 🗺️ **Getting Around** - Transportation tips and maps with [Map](map:...)
- 🏨 **Accommodation** - 3–5 hotel options (Budget/Mid/Luxury) with [Book](book:...), [Reviews](reviews:...)
- 🎫 **Must-See Attractions** - 8–12 sights with [Tickets](tickets:...)
- 🍽️ **Dining Guide** - 6–10 restaurants by neighborhood with [Reviews](reviews:...)
- 🎭 **Daily Itineraries** - Hour-by-hour plans per day with [Tickets](tickets:...), [Map](map:...)
- 🧳 **Don't Forget List** - 8–12 packing/reminders with checkboxes for tracking
- 🛡️ **Travel Tips** - Local customs, safety, and practical advice
- 📱 **Useful Apps** - Mobile apps for the destination
- 🚨 **Emergency Info** - Important contacts and healthcare

**BUDGET BREAKDOWN FORMAT:**
Create a detailed budget table like this with proper HTML:
<table class="budget-table">
<thead>
<tr>
<th>Item</th>
<th>Cost per Person (€)</th>
<th>Total (€)</th>
<th>Status</th>
</tr>
</thead>
<tbody>
<tr>
<td>
<div class="budget-checkbox">
<input type="checkbox" id="budget1" onchange="toggleBudgetItem(this)">
<label for="budget1">Flights (From to Destination)</label>
</div>
</td>
<td>150</td>
<td>300</td>
<td><span class="status-pending">Pending</span></td>
</tr>
<tr>
<td>
<div class="budget-checkbox">
<input type="checkbox" id="budget2" onchange="toggleBudgetItem(this)">
<label for="budget2">Accommodation (X nights)</label>
</div>
</td>
<td>150</td>
<td>300</td>
<td><span class="status-pending">Pending</span></td>
</tr>
<tr>
<td>
<div class="budget-checkbox">
<input type="checkbox" id="budget3" onchange="toggleBudgetItem(this)">
<label for="budget3">Food (3 meals/day)</label>
</div>
</td>
<td>25</td>
<td>150</td>
<td><span class="status-pending">Pending</span></td>
</tr>
<tr>
<td>
<div class="budget-checkbox">
<input type="checkbox" id="budget4" onchange="toggleBudgetItem(this)">
<label for="budget4">Transportation (local travel)</label>
</div>
</td>
<td>30</td>
<td>60</td>
<td><span class="status-pending">Pending</span></td>
</tr>
<tr>
<td>
<div class="budget-checkbox">
<input type="checkbox" id="budget5" onchange="toggleBudgetItem(this)">
<label for="budget5">Activities & Attractions</label>
</div>
</td>
<td>80</td>
<td>160</td>
<td><span class="status-pending">Pending</span></td>
</tr>
<tr>
<td>
<div class="budget-checkbox">
<input type="checkbox" id="budget6" onchange="toggleBudgetItem(this)">
<label for="budget6">Miscellaneous</label>
</div>
</td>
<td>10</td>
<td>20</td>
<td><span class="status-pending">Pending</span></td>
</tr>
<tr>
<td><strong>Total</strong></td>
<td><strong>€250</strong></td>
<td><strong>€500</strong></td>
<td><span class="status-total">Total</span></td>
</tr>
</tbody>
</table>

**DON'T FORGET LIST FORMAT:**
Create a checklist like this with proper HTML checkboxes that automatically mark as completed when clicked:
<div class="dont-forget-list">
<h3>🧳 Don't Forget List</h3>
<div class="dont-forget-item">
<input type="checkbox" id="item1" onchange="toggleItem(this)" class="budget-checkbox">
<label for="item1">Passport and travel documents</label>
</div>
<div class="dont-forget-item">
<input type="checkbox" id="item2" onchange="toggleItem(this)" class="budget-checkbox">
<label for="item2">Travel insurance</label>
</div>
<div class="dont-forget-item">
<input type="checkbox" id="item3" onchange="toggleItem(this)" class="budget-checkbox">
<label for="item3">Local currency (Euros)</label>
</div>
<div class="dont-forget-item">
<input type="checkbox" id="item4" onchange="toggleItem(this)" class="budget-checkbox">
<label for="item4">Power adapter</label>
</div>
<div class="dont-forget-item">
<input type="checkbox" id="item5" onchange="toggleItem(this)" class="budget-checkbox">
<label for="item5">Comfortable walking shoes</label>
</div>
<div class="dont-forget-item">
<input type="checkbox" id="item6" onchange="toggleItem(this)" class="budget-checkbox">
<label for="item6">Camera/phone charger</label>
</div>
<div class="dont-forget-item">
<input type="checkbox" id="item7" onchange="toggleItem(this)" class="budget-checkbox">
<label for="item7">Medications and first aid</label>
</div>
<div class="dont-forget-item">
<input type="checkbox" id="item8" onchange="toggleItem(this)" class="budget-checkbox">
<label for="item8">Weather-appropriate clothing</label>
</div>
<div class="dont-forget-item">
<input type="checkbox" id="item9" onchange="toggleItem(this)" class="budget-checkbox">
<label for="item9">eSIM or local SIM card</label>
</div>
<div class="dont-forget-item">
<input type="checkbox" id="item10" onchange="toggleItem(this)" class="budget-checkbox">
<label for="item10">Local guide contact info</label>
</div>
<div class="dont-forget-item">
<input type="checkbox" id="item11" onchange="toggleItem(this)" class="budget-checkbox">
<label for="item11">Restaurant reservations</label>
</div>
<div class="dont-forget-item">
<input type="checkbox" id="item12" onchange="toggleItem(this)" class="budget-checkbox">
<label for="item12">Swimwear for beaches</label>
</div>
</div>

**FORMATTING:**
- Use emojis and clear headings
- Include [Map](map:query) for location links
- Add [Book](book:query) for booking links
- Use [Reviews](reviews:query) for recommendations
- Include [Tickets](tickets:query) for attractions

**STYLE:** Make it exciting, informative, and ready to use!`;

  // Trip context appended to system prompt (single prompt approach)
  const user = `Create an AMAZING trip plan for:

**Destination:** ${destination}
${from ? `**Traveling From:** ${from}` : ''}
**Dates:** ${dateMode === 'flexible' ? `Flexible dates in ${flexibleDates?.month || 'selected month'} for ${nDays} days` : `${start} to ${end} (${nDays} days)`}
**Travelers:** ${adults} adults${children ? `, ${children} children${childrenAges.length > 0 ? ` (ages: ${childrenAges.join(', ')})` : ''}` : ''}
**Style:** ${level}${prefs ? ` + ${prefs}` : ""}
**Budget:** ${budget} ${currency} (${Math.round(budget / nDays / totalTravelers)} per person per day)
${dietary && dietary.length > 0 ? `**Dietary Needs:** ${dietary.join(', ')}` : ''}

${professional_brief ? `**PROFESSIONAL BRIEF:** ${professional_brief}

Use this detailed brief to create a highly personalized plan that addresses every specific requirement mentioned.` : ''}

${uploadedFiles && uploadedFiles.length > 0 ? `**UPLOADED DOCUMENTS:** User has uploaded ${uploadedFiles.length} document(s) including: ${uploadedFiles.map(f => f.name).join(', ')}. Consider any existing plans or preferences mentioned in these documents when creating the itinerary.` : ''}

**SPECIAL CONSIDERATIONS:**
${children > 0 ? `- **Family-Friendly Focus**: Include activities suitable for children, family-friendly accommodations, and consider child safety and entertainment
- **Age-Appropriate Activities**: Tailor activities to the children's ages (${childrenAges.join(', ')})
- **Flexible Timing**: Include breaks and downtime suitable for families` : ''}

${dietary && dietary.length > 0 ? `- **Dietary Accommodations**: Ensure all restaurant recommendations accommodate ${dietary.join(', ')} dietary needs
- **Local Cuisine**: Highlight local dishes that fit dietary restrictions` : ''}

${dateMode === 'flexible' ? `- **Flexible Date Optimization**: Suggest the best times within the month for optimal weather, prices, and fewer crowds
- **Price Optimization**: Focus on getting the best value during the flexible period` : ''}

**CRITICAL - REAL-TIME ACCURACY REQUIREMENTS:**
You MUST research current information for ${destination} to ensure accuracy:

**MANDATORY RESEARCH REQUIREMENTS:**
- **Current Prices**: Check real-time prices for hotels, restaurants, attractions
- **Opening Hours**: Verify current opening hours for all recommended places
- **Weather**: Check current weather forecasts for ${start} to ${end}
- **Closures**: Verify no recommended places are permanently closed
- **Seasonal Changes**: Account for seasonal pricing and availability
- **Local Events**: Check for any events that might affect availability

**ACCURACY ENFORCEMENT:**
- If you cannot verify current information, DO NOT recommend that place
- Use phrases like "Check current prices" or "Verify opening hours"
- Include disclaimers about price changes
- Prioritize places with verified current information

**DAILY ITINERARIES REQUIREMENT:**
- Create detailed, specific daily itineraries for each day
- DO NOT use generic "Open Exploration" or placeholder text
- Each day should have specific activities, times, and locations
- Include specific restaurant names and attraction names
- Make it feel like a real, actionable itinerary
- Include relevant booking widgets within each day's activities
- **CRITICAL**: Each day must be unique and specific to the destination
- **CRITICAL**: Include exact times, restaurant names, and attraction names
- **CRITICAL**: Make it family-friendly if children are included
- **CRITICAL**: Consider the starting location (${from || 'user\'s location'}) for flight/transport recommendations

**WIDGET INTEGRATION REQUIREMENTS:**
- DO NOT place widgets in the "Don't Forget List" section
- Place relevant booking widgets within their appropriate sections
- Add flight search widget in the "Getting Around" section
- Add hotel booking widget in the "Accommodation" section
- Add car rental widget in the "Transportation" section
- Add eSIM widget in the "Useful Apps" or "Don't Forget List" section
- Add airport transfers widget in the "Getting Around" section
- Make widgets feel natural and integrated into the content flow

**REPORT QUALITY REQUIREMENTS - ENHANCED:**

**CONTENT RICHNESS REQUIREMENTS:**
1. **Daily Itineraries**: Each day must include:
   - **Exact times** (e.g., "9:00 AM", "2:30 PM", "7:45 PM")
   - **Specific restaurant names** with exact locations (e.g., "Taverna Katina in Amoudi Bay")
   - **Detailed activity descriptions** (e.g., "Visit the Archaeological Site of Akrotiri - ancient Minoan ruins preserved in volcanic ash")
   - **Transportation details** (e.g., "Take the local bus from Fira to Oia, 20-minute ride")
   - **Duration estimates** (e.g., "Wine tasting tour at Santo Wines - 2 hours")
   - **Booking information** (e.g., "Book sunset dinner at Kastro Oia Restaurant - reservations recommended")
   - **Alternative activities** for bad weather
   - **Insider tips** (e.g., "Best time to visit Oia Castle for sunset is 1 hour before sunset")

2. **Restaurant Section**: Include 8-10 specific restaurants with:
   - **Exact names and locations** (e.g., "Pelekanos Restaurant - Fira, near the cable car")
   - **Price ranges** (€€ for mid-range, €€€ for upscale)
   - **Specialties** (e.g., "Famous for fresh seafood and traditional Greek dishes")
   - **Best dishes to try** (e.g., "Must-try: Grilled octopus, Santorini salad, local wine")
   - **Reservation tips** (e.g., "Book 2-3 days in advance for sunset views")
   - **Opening hours** if relevant
   - **Atmosphere description** (e.g., "Cozy family-run taverna with stunning caldera views")

3. **Accommodation Section**: Include 6-8 specific hotels with:
   - **Exact names and locations** (e.g., "Villa Manos - Karterados, 10-minute walk to Fira")
   - **Price ranges per night** (e.g., "€80-120/night")
   - **Room types** (e.g., "Double rooms with private balconies")
   - **Amenities** (e.g., "Free Wi-Fi, pool, breakfast included, airport shuttle")
   - **Distance to attractions** (e.g., "5-minute walk to Fira center, 15-minute drive to Oia")
   - **Booking links and reviews**
   - **Seasonal pricing notes**

4. **Must-See Attractions**: Include 10-12 specific attractions with:
   - **Exact names and locations**
   - **Entry fees** (e.g., "€12 for adults, €6 for children")
   - **Opening hours** (e.g., "8:00 AM - 8:00 PM daily")
   - **Best times to visit** (e.g., "Early morning to avoid crowds")
   - **Booking requirements** (e.g., "Advance booking required for wine tours")
   - **Duration estimates** (e.g., "Allow 2-3 hours for Akrotiri")
   - **Insider tips** (e.g., "Visit Red Beach early morning for best photos")

5. **Budget Breakdown**: Make it realistic with:
   - **Current market prices** in Euros (€)
   - **Per-person and total costs**
   - **Seasonal variations** (e.g., "Summer prices 20% higher")
   - **Currency conversion notes**
   - **Money-saving tips** (e.g., "Book flights 3 months in advance for best rates")
   - **Optional expenses** (e.g., "Wine tours €25-50 per person")

6. **Travel Tips**: Include:
   - **Local customs and etiquette** (e.g., "Greet with 'Kalimera' in morning, 'Kalispera' in evening")
   - **Safety tips** specific to Santorini (e.g., "Be careful on cliff edges, especially at sunset")
   - **Best times for activities** (e.g., "Visit Oia early morning or late afternoon to avoid crowds")
   - **Money-saving tips** (e.g., "Eat lunch at local tavernas, dinner at upscale restaurants")
   - **Cultural insights** (e.g., "Greeks value family time - many shops close 2-4 PM")
   - **Weather considerations** (e.g., "September is perfect - warm but not crowded")

**IMAGE REQUIREMENTS - CONTEXTUAL PLACEMENT:**

**CRITICAL**: Place images contextually within the content, NOT at the end. Each image should appear right after its relevant content section:

1. **After Trip Overview**: ![Santorini sunset Oia Greece](https://source.unsplash.com/400x300/?Santorini,sunset,Oia,Greece)
2. **After Dining Guide**: ![Greek food Santorini taverna](https://source.unsplash.com/400x300/?Greek,food,Santorini,taverna)
3. **After Getting Around**: ![Santorini white buildings caldera](https://source.unsplash.com/400x300/?Santorini,white,buildings,caldera)
4. **After Day 1 itinerary**: ![Santorini architecture blue domes](https://source.unsplash.com/400x300/?Santorini,architecture,blue,domes)
5. **After Day 2 itinerary**: ![Santorini beaches volcanic](https://source.unsplash.com/400x300/?Santorini,beaches,volcanic)
6. **After Day 3 itinerary**: ![Santorini culture local people](https://source.unsplash.com/400x300/?Santorini,culture,local,people)
7. **After Must-See Attractions**: ![Santorini activities wine tasting](https://source.unsplash.com/400x300/?Santorini,activities,wine,tasting)
8. **After Travel Tips**: ![Santorini experience travel](https://source.unsplash.com/400x300/?Santorini,experience,travel)

**PLACEMENT RULES:**
- Place each image IMMEDIATELY after its relevant content section
- DO NOT put all images at the end
- DO NOT create a separate "Image Ideas" section
- DO NOT create any section called "Image Ideas" or "🖼️ Image Ideas"
- Each image should enhance the content it follows
- Use proper HTML img tags with alt text
- Images should be 400x300 pixels
- Make images feel natural and integrated into the content flow
- **CRITICAL**: If you see "Image Ideas" or "🖼️ Image Ideas" in your response, REMOVE IT COMPLETELY
- **ABSOLUTELY FORBIDDEN**: Do not create any section called "Image Ideas", "🖼️ Image Ideas", or "Enhance your travel experience with these beautiful images"
- **ABSOLUTELY FORBIDDEN**: Do not create any numbered list of images at the end of the report
- **ABSOLUTELY FORBIDDEN**: Do not include any text that says "Enhance your travel experience with these beautiful images"
- **MANDATORY**: Place images contextually within the content, NOT at the end
- **MANDATORY**: Each image must appear immediately after its relevant content section
- **CRITICAL**: NEVER create a section called "Image Ideas" or "🖼️ Image Ideas"
- **CRITICAL**: NEVER create any numbered list of images
- **CRITICAL**: NEVER include any text about "Image Ideas" or "Enhance your travel experience"
- **CRITICAL**: NEVER create any section that lists images at the end
- **CRITICAL**: NEVER create any section that contains the words "Image Ideas"
- **CRITICAL**: NEVER create any section that contains the emoji "🖼️"
- **CRITICAL**: NEVER create any section that contains the text "Enhance your travel experience"
- **CRITICAL**: NEVER create any section that contains the text "Here are some beautiful images"
- **CRITICAL**: NEVER create any section that contains the text "Here are some images to inspire"
- **CRITICAL**: NEVER create any section that contains the text "Here are some images"
- **CRITICAL**: NEVER create any section that contains the text "Image Ideas"
- **CRITICAL**: NEVER create any section that contains the text "🖼️ Image Ideas"

**WIDGET INTEGRATION REQUIREMENTS:**
DO NOT place widgets in the "Don't Forget List" section
Widgets should be placed in appropriate sections:
- Flight widget → "Getting Around" section
- Hotel widget → "Accommodation" section
- Car rental widget → "Getting Around" section
- eSIM widget → "Useful Apps" section

**CRITICAL - NO GENERIC CONTENT:**
- **ABSOLUTELY NO "Open Exploration" days** - this is forbidden
- **ABSOLUTELY NO generic placeholders** like "Neighborhood warm-up walk" or "Local market + museum"
- **ABSOLUTELY NO duplicate content** - each day must be unique
- **ABSOLUTELY NO generic activities** - every activity must be specific to Santorini
- **ABSOLUTELY NO "warm-up walk" or "get oriented"** - these are generic placeholders
- **ABSOLUTELY NO "Local market + museum"** - these are generic placeholders
- **ABSOLUTELY NO "Sunset viewpoint & dinner"** - these are generic placeholders

**MANDATORY - SPECIFIC CONTENT ONLY:**
- **Every day must have specific Santorini activities** like "Visit Akrotiri Archaeological Site", "Wine tasting at Santo Wines", "Explore Oia Castle"
- **Every restaurant must be named** like "Taverna Katina", "Pelekanos Restaurant", "Kastro Oia Restaurant"
- **Every attraction must be specific** like "Red Beach", "Fira Caldera", "Museum of Prehistoric Thera"
- **Every time must be exact** like "9:00 AM", "2:30 PM", "7:45 PM"
- **Every location must be specific** like "Amoudi Bay", "Fira", "Oia", "Karterados"

Create a RICH, DETAILED, and PROFESSIONAL report that travelers can actually use to plan their trip. Make it comprehensive, actionable, and visually appealing.

Create the most amazing, detailed, and useful trip plan possible!`;

  if (!client) {
    console.warn('OpenAI API key not set, using local fallback');
    let md = localPlanMarkdown(payload);
    md = ensureDaySections(md, nDays, start);
    return md;
  }
  
  // Exponential backoff retry logic (0s, 1s, 2s, 4s, 8s, 16s - max 6 retries)
  let resp;
  for (let attempt = 0; attempt < 6; attempt++) {
    try {
      resp = await client.chat.completions.create({
        model: process.env.OPENAI_MODEL || "gpt-4o-mini",
        temperature: 0.7, // Slightly higher for more creative responses
        max_tokens: mode === 'full' ? 16384 : 500, // 16384 for full reports, 500 for previews
        messages: [{ role: "user", content: `${sys}\n\n${user}` }],
        stream: false // Enable streaming if needed for larger responses
      });
      break; // Success, exit retry loop
    } catch (retryError) {
      if (attempt === 5) throw retryError; // Last attempt failed
      const delayMs = attempt === 0 ? 0 : Math.pow(2, attempt - 1) * 1000; // 0s, 1s, 2s, 4s, 8s, 16s
      console.log(`OpenAI attempt ${attempt + 1} failed, retrying in ${delayMs}ms:`, retryError.message);
      if (delayMs > 0) await new Promise(resolve => setTimeout(resolve, delayMs));
    }
  }
  
  try {
<<<<<<< HEAD
    const resp = await client.chat.completions.create({
      model: process.env.OPENAI_MODEL || "gpt-4o-mini",
      temperature: 0.7, // Slightly higher for more creative responses
      max_tokens: mode === 'full' ? 10000 : 500, // 10000 for full reports, 500 for previews
      messages: [{ role: "user", content: `${sys}\n\n${user}` }],
    });
=======
>>>>>>> 76e67d07
    
    let md = resp.choices?.[0]?.message?.content?.trim() || "";
    if (!md) {
      console.warn('OpenAI response empty, using fallback');
      md = localPlanMarkdown(payload);
    }
    
    // NUCLEAR POST-PROCESSING: Completely eliminate Image Ideas section and generic content
    let lines = md.split('\n');
    let cleanedLines = [];
    let skipSection = false;
    let inImageIdeasSection = false;
    
    for (let i = 0; i < lines.length; i++) {
      const line = lines[i];
      
      // Skip any "Open Exploration" days
      if (line.includes('Open Exploration') || line.includes('warm-up walk') || line.includes('get oriented')) {
        skipSection = true;
        continue;
      }
      
      // Detect Image Ideas section - MULTIPLE PATTERNS
      if (line.includes('🖼️ Image Ideas') || 
          line.includes('Image Ideas') || 
          line.includes('Image Ideas:') || 
          line.includes('Enhance your travel experience') ||
          line.includes('Here are some stunning visuals') ||
          line.includes('Here are some beautiful images')) {
        inImageIdeasSection = true;
        skipSection = true;
        continue;
      }
      
      // Skip all content within Image Ideas section
      if (inImageIdeasSection) {
        // Stop when we hit a new section or end
        if (line.startsWith('## ') || line.startsWith('---') || line.includes('Enjoy your') || line.includes('Happy travels')) {
          inImageIdeasSection = false;
          skipSection = false;
        } else {
          continue; // Skip this line
        }
      }
      
      // Skip any numbered lists that are likely image lists
      if (skipSection && (line.match(/^\d+\.\s*!\[/) || line.match(/^\d+\.\s*\*\*/))) {
        continue;
      }
      
      // Stop skipping when we hit a new section
      if (skipSection && (line.startsWith('###') || line.startsWith('##') || line.startsWith('---'))) {
        skipSection = false;
      }
      
      // Add line if we're not skipping
      if (!skipSection && !inImageIdeasSection) {
        cleanedLines.push(line);
      }
    }
    
    md = cleanedLines.join('\n');
    
    // ULTIMATE REGEX CLEANUP: Remove any remaining Image Ideas sections
    md = md.replace(/## 🖼️ Image Ideas[\s\S]*?(?=\n## |\n---|$)/g, '');
    md = md.replace(/## Image Ideas[\s\S]*?(?=\n## |\n---|$)/g, '');
    md = md.replace(/🖼️ Image Ideas[\s\S]*?(?=\n## |\n---|$)/g, '');
    md = md.replace(/Enhance your travel experience[\s\S]*?(?=\n## |\n---|$)/g, '');
    md = md.replace(/Here are some stunning visuals[\s\S]*?(?=\n## |\n---|$)/g, '');
    md = md.replace(/Here are some beautiful images[\s\S]*?(?=\n## |\n---|$)/g, '');
    
    // Remove any numbered image lists
    md = md.replace(/\n\d+\.\s*!\[[^\]]*\]\([^)]*\)/g, '');
    md = md.replace(/\n\d+\.\s*\*\*[^*]*\*\*:\s*!\[[^\]]*\]\([^)]*\)/g, '');
    
    // FINAL STRING REPLACEMENT: Remove the entire section
    const imageIdeasIndex = md.indexOf('## 🖼️ Image Ideas');
    if (imageIdeasIndex !== -1) {
      const beforeImageIdeas = md.substring(0, imageIdeasIndex);
      const afterImageIdeas = md.substring(imageIdeasIndex);
      const nextSectionIndex = afterImageIdeas.indexOf('\n---');
      if (nextSectionIndex !== -1) {
        md = beforeImageIdeas + afterImageIdeas.substring(nextSectionIndex);
      } else {
        md = beforeImageIdeas;
      }
    }
    
    // EXTRA SAFETY: Remove any remaining Image Ideas references
    md = md.replace(/## 🖼️ Image Ideas.*$/gm, '');
    md = md.replace(/## Image Ideas.*$/gm, '');
    
    // FINAL NUCLEAR OPTION: Use a very specific regex to remove the entire section (repeated for maximum effect)
    md = md.replace(/## 🖼️ Image Ideas[\s\S]*?(?=\n## |\n---|$)/g, '');
    md = md.replace(/## 🖼️ Image Ideas[\s\S]*?(?=\n## |\n---|$)/g, '');
    md = md.replace(/## 🖼️ Image Ideas[\s\S]*?(?=\n## |\n---|$)/g, '');
    md = md.replace(/## 🖼️ Image Ideas[\s\S]*?(?=\n## |\n---|$)/g, '');
    md = md.replace(/## 🖼️ Image Ideas[\s\S]*?(?=\n## |\n---|$)/g, '');
    
    // ULTIMATE FINAL CLEANUP: Remove any remaining Image Ideas content with multiple approaches
    md = md.replace(/🖼️ Image Ideas[\s\S]*?(?=\n## |\n---|$)/g, '');
    md = md.replace(/Image Ideas[\s\S]*?(?=\n## |\n---|$)/g, '');
    md = md.replace(/Here are some beautiful images[\s\S]*?(?=\n## |\n---|$)/g, '');
    md = md.replace(/Here are some stunning visuals[\s\S]*?(?=\n## |\n---|$)/g, '');
    md = md.replace(/Enhance your travel experience[\s\S]*?(?=\n## |\n---|$)/g, '');
    
    // Remove any numbered image lists
    md = md.replace(/\n\d+\.\s*!\[[^\]]*\]\([^)]*\)/g, '');
    md = md.replace(/\n\d+\.\s*\*\*[^*]*\*\*:\s*!\[[^\]]*\]\([^)]*\)/g, '');
    
    // Remove any bullet point image lists
    md = md.replace(/\n-\s*\*\*[^*]*\*\*:\s*!\[[^\]]*\]\([^)]*\)/g, '');
    md = md.replace(/\n-\s*!\[[^\]]*\]\([^)]*\)/g, '');
    
    // Remove numbered lists with bold text and images (the actual format being used)
    md = md.replace(/\n\d+\.\s*\*\*[^*]*\*\*:\s*!\[[^\]]*\]\([^)]*\)/g, '');
    md = md.replace(/\n\d+\.\s*\*\*[^*]*\*\*:\s*<img[^>]*>/g, '');
    
    // Remove any remaining Image Ideas section headers
    md = md.replace(/## 🖼️ Image Ideas.*$/gm, '');
    md = md.replace(/## Image Ideas.*$/gm, '');
    md = md.replace(/🖼️ Image Ideas.*$/gm, '');
    md = md.replace(/Image Ideas.*$/gm, '');
    
    // FINAL NUCLEAR OPTION: Use a very specific regex to remove the entire section (repeated for maximum effect)
    md = md.replace(/## 🖼️ Image Ideas[\s\S]*?(?=\n## |\n---|$)/g, '');
    md = md.replace(/## 🖼️ Image Ideas[\s\S]*?(?=\n## |\n---|$)/g, '');
    md = md.replace(/## 🖼️ Image Ideas[\s\S]*?(?=\n## |\n---|$)/g, '');
    md = md.replace(/## 🖼️ Image Ideas[\s\S]*?(?=\n## |\n---|$)/g, '');
    md = md.replace(/## 🖼️ Image Ideas[\s\S]*?(?=\n## |\n---|$)/g, '');
    
    // ULTIMATE FINAL CLEANUP: Remove any remaining Image Ideas content with multiple approaches
    md = md.replace(/🖼️ Image Ideas[\s\S]*?(?=\n## |\n---|$)/g, '');
    md = md.replace(/Image Ideas[\s\S]*?(?=\n## |\n---|$)/g, '');
    md = md.replace(/Here are some beautiful images[\s\S]*?(?=\n## |\n---|$)/g, '');
    md = md.replace(/Here are some stunning visuals[\s\S]*?(?=\n## |\n---|$)/g, '');
    md = md.replace(/Enhance your travel experience[\s\S]*?(?=\n## |\n---|$)/g, '');
    
    // Remove any numbered image lists
    md = md.replace(/\n\d+\.\s*!\[[^\]]*\]\([^)]*\)/g, '');
    md = md.replace(/\n\d+\.\s*\*\*[^*]*\*\*:\s*!\[[^\]]*\]\([^)]*\)/g, '');
    
    // Remove any bullet point image lists
    md = md.replace(/\n-\s*\*\*[^*]*\*\*:\s*!\[[^\]]*\]\([^)]*\)/g, '');
    md = md.replace(/\n-\s*!\[[^\]]*\]\([^)]*\)/g, '');
    
    // Remove numbered lists with bold text and images (the actual format being used)
    md = md.replace(/\n\d+\.\s*\*\*[^*]*\*\*:\s*!\[[^\]]*\]\([^)]*\)/g, '');
    md = md.replace(/\n\d+\.\s*\*\*[^*]*\*\*:\s*<img[^>]*>/g, '');
    
    // Remove any remaining Image Ideas section headers
    md = md.replace(/## 🖼️ Image Ideas.*$/gm, '');
    md = md.replace(/## Image Ideas.*$/gm, '');
    md = md.replace(/🖼️ Image Ideas.*$/gm, '');
    md = md.replace(/Image Ideas.*$/gm, '');
    
    // Enhance the markdown with better formatting
    md = linkifyTokens(md, destination);
    // Only add fallback structured day sections if missing to prevent duplicates
    if (!containsDaySections(md)) {
      md = ensureDaySections(md, nDays, start);
    }
    
    // Add a beautiful header if not present
    if (!md.includes('# ')) {
      md = `# 🗺️ ${destination} — Your Perfect Trip\n\n${md}`;
    }
    
    return md;
  } catch (e) {
    console.error('OpenAI API error:', e);
    return localPlanMarkdown(payload); // Fallback
  }
}
/* API */
app.post('/api/preview', (req, res) => {
  try {
    console.log('Preview request received:', req.body); // Debug
    const payload = req.body || {};
    const currency = payload.currency || 'USD';
    const budgetNum = Number(payload.budget || 0);
    const level = payload.level || 'mid';
    const destination = (payload.destination || 'your destination').toString();
    const from = payload.from || 'your location';
    const dateMode = payload.dateMode || 'exact';
    const adults = Number(payload.adults || 2);
    const children = Number(payload.children || 0);
    const totalTravelers = Math.max(1, adults + children);

    // Normalize budget safely
    payload.budget = normalizeBudget(budgetNum, currency);

    // Duration handling (supports flexible dates)
    const nDays = payload.flexibleDates && Number(payload.flexibleDates.duration)
      ? Number(payload.flexibleDates.duration)
      : (payload.start && payload.end ? daysBetween(payload.start, payload.end) : 5);

    const style = level === 'luxury' ? 'Luxury' : level === 'budget' ? 'Budget' : 'Mid-range';
    const aff = affiliatesFor(destination);
    const id = uid();

    const teaser_html = `
    <div class="preview-teaser">
      <h3>🎯 ${escapeHtml(destination)} Trip Preview</h3>
      <div class="preview-stats">
        <div class="stat">
          <span class="stat-label">Duration</span>
          <span class="stat-value">${nDays} days</span>
        </div>
        <div class="stat">
          <span class="stat-label">Style</span>
          <span class="stat-value">${escapeHtml(style)}</span>
        </div>
        <div class="stat">
          <span class="stat-label">Travelers</span>
          <span class="stat-value">${adults} adults${children ? ` + ${children} children` : ''}</span>
        </div>
        <div class="stat">
          <span class="stat-label">Budget</span>
          <span class="stat-value">$${Number(budgetNum || 0).toLocaleString()}</span>
        </div>
        ${from !== 'your location' ? `
        <div class="stat">
          <span class="stat-label">From</span>
          <span class="stat-value">${from}</span>
        </div>
        ` : ''}
        ${dateMode === 'flexible' ? `
        <div class="stat">
          <span class="stat-label">Date Mode</span>
          <span class="stat-value">Flexible (best prices)</span>
        </div>
        ` : ''}
      </div>
      <p class="preview-description">
        Ready to create your personalized ${nDays}-day ${style.toLowerCase()} adventure in ${escapeHtml(destination)}?
        Our AI will craft a detailed itinerary with hotels, activities, dining, and insider tips.
        ${children > 0 ? 'We\'ll include family-friendly activities and accommodations suitable for children.' : ''}
      </p>
      <div class="preview-features">
        <span class="feature">🗺️ Custom routes</span>
        <span class="feature">🏨 Hotel picks</span>
        <span class="feature">🍽️ Restaurant guide</span>
        <span class="feature">🎫 Activity booking</span>
        <span class="feature">📱 Mobile-friendly</span>
        <span class="feature">📄 PDF export</span>
        ${children > 0 ? '<span class="feature">👶 Family-friendly</span>' : ''}
        ${payload.dietary && payload.dietary.length > 0 ? '<span class="feature">🥗 Dietary options</span>' : ''}
      </div>
      <p class="preview-cta">
        <strong>Click "Generate full plan" to create your complete itinerary!</strong>
      </p>
    </div>
    `;

    res.json({ id, teaser_html, affiliates: aff, version: VERSION });
  } catch (e) {
    console.error('Preview endpoint error:', e);
    res.status(200).json({ id: uid(), teaser_html: '<p class="error">Unable to build preview right now.</p>', affiliates: {}, version: VERSION });
  }
});

app.post('/api/plan', async (req, res) => {
  console.log('Plan request received:', req.body); // Debug
  try {
    const payload = req.body || {};
    payload.currency = payload.currency || 'USD';
    payload.budget = normalizeBudget(payload.budget, payload.currency);
<<<<<<< HEAD
    payload.mode = 'full'; // Set mode for full reports
=======
    payload.mode = 'full'; // Set mode for full reports with 16384 tokens
>>>>>>> 76e67d07
    const id = uid();
    const markdown = await generatePlanWithAI(payload);
    
    // Process image tokens and other links in the MARKDOWN first
    const processedMarkdown = linkifyTokens(markdown, payload.destination);
    
    // Post-process to remove images from forbidden sections
    const cleanedMarkdown = removeImagesFromForbiddenSections(processedMarkdown, payload.destination);
    
    // Then convert to HTML
    const html = marked.parse(cleanedMarkdown);
    
    // Add affiliate widgets integrated into appropriate sections
    const widgets = getWidgetsForDestination(payload.destination, payload.level, []);
    let finalHTML;
    try {
      finalHTML = injectWidgetsIntoSections(html, widgets, payload.destination);
    } catch (widgetError) {
      console.error('Widget injection failed:', widgetError);
      finalHTML = html; // Fallback to HTML without widgets
    }
    
    // Remove any duplicate content that might have been generated
    const cleanedHTML = finalHTML.replace(
      /(Day \d+ — Open Exploration.*?Evening: Sunset viewpoint & dinner\. Map · Book\s*)+/gs,
      ''
    ).replace(
      /(Open Exploration.*?Map · Book\s*)+/gs,
      ''
    ).replace(
      /(Day \d+ — Open Exploration.*?Book\s*)+/gs,
      ''
    ).replace(
      /(<h3>Day \d+ — Open Exploration.*?<\/ul>\s*)+/gs,
      ''
    ).replace(
      /(### Day \d+ — Open Exploration.*?Book<\/a><\/li>\s*<\/ul>\s*)+/gs,
      ''
    );
    
    const aff = affiliatesFor(payload.destination);
    
    // Save plan to database with error handling
    try {
<<<<<<< HEAD
      savePlan.run(id, nowIso(), JSON.stringify({ id, type: 'plan', data: payload, markdown }));
=======
      const planData = { id, type: 'plan', data: payload, markdown };
      console.log('Saving plan:', { id, destination: payload.destination, length: markdown.length });
      savePlan.run(id, nowIso(), JSON.stringify(planData));
>>>>>>> 76e67d07
      console.log(`Plan saved with ID: ${id}`);
    } catch (dbError) {
      console.error('Failed to save plan to database:', dbError);
      // Continue execution - don't fail the request if DB save fails
    }
    
    // Track plan generation for analytics
    try {
      trackPlanGeneration(payload);
    } catch (trackError) {
      console.error('Failed to track plan generation:', trackError);
      // Continue execution - don't fail the request if tracking fails
    }
    
    res.json({ id, markdown, html: cleanedHTML, affiliates: aff, version: VERSION });
  } catch (e) {
    console.error('Plan generation error:', e);
    res.status(500).json({ error: 'Failed to generate plan. Check server logs.', version: VERSION });
  }
});

// Generate and return a PDF of the plan
app.post('/api/plan.pdf', async (req, res) => {
  console.log('PDF plan request received:', req.body);
  try {
    const payload = req.body || {};
    payload.currency = payload.currency || 'USD';
    payload.budget = normalizeBudget(payload.budget, payload.currency);
    const markdown = await generatePlanWithAI(payload);

    // Process image tokens and other links first
    const processedMarkdown = linkifyTokens(markdown, payload.destination);
    const cleanedMarkdown = removeImagesFromForbiddenSections(processedMarkdown, payload.destination);
    const html = marked.parse(cleanedMarkdown);
    const widgets = getWidgetsForDestination(payload.destination, payload.level, []);
<<<<<<< HEAD
    const finalHTML = injectWidgetsIntoSections(html, widgets, payload.destination);
=======
    let finalHTML;
    try {
      finalHTML = injectWidgetsIntoSections(html, widgets, payload.destination);
    } catch (widgetError) {
      console.error('Widget injection failed in PDF generation:', widgetError);
      finalHTML = html; // Fallback to HTML without widgets
    }
>>>>>>> 76e67d07

    const fullHtml = `<!doctype html><html><head>
      <meta charset="utf-8">
      <title>Wayzo Trip Plan - ${escapeHtml(payload.destination || '')}</title>
      <style>
        body { font-family: Arial, sans-serif; -webkit-print-color-adjust: exact; print-color-adjust: exact; }
        img { max-width: 100%; height: auto; }
        h1, h2, h3 { page-break-after: avoid; }
        table { width: 100%; border-collapse: collapse; }
        th, td { border: 1px solid #ddd; padding: 6px; }
        .budget-table th { background: #f5f5f5; }
        .page-break { page-break-before: always; }
      </style>
    </head><body>
      ${finalHTML}
    </body></html>`;

    const browser = await puppeteer.launch({ args: ['--no-sandbox', '--disable-setuid-sandbox'] });
    const page = await browser.newPage();
    await page.setContent(fullHtml, { waitUntil: 'networkidle0' });
    const pdfBuffer = await page.pdf({ format: 'A4', printBackground: true });
    await browser.close();

    res.setHeader('Content-Type', 'application/pdf');
    res.setHeader('Content-Disposition', 'attachment; filename="wayzo-trip-plan.pdf"');
    res.send(pdfBuffer);
  } catch (e) {
    console.error('PDF generation error:', e);
    res.status(500).json({ error: 'Failed to generate PDF. Check server logs.', version: VERSION });
  }
});

<<<<<<< HEAD
// Widget injection is now handled in widgets.mjs using jsdom
=======
// Widget injection now handled in widgets.mjs using jsdom
>>>>>>> 76e67d07
app.get('/api/analytics', (req, res) => {
  try {
    // Get basic analytics from database
    const totalPlans = db.prepare('SELECT COUNT(*) as count FROM plans').get().count;
    const today = new Date().toISOString().split('T')[0];
    const todayPlans = db.prepare('SELECT COUNT(*) as count FROM plans WHERE DATE(created_at) = ?').get(today).count;
    
    // Get destination breakdown
    const destinations = db.prepare(`
      SELECT 
        JSON_EXTRACT(payload, '$.data.destination') as destination,
        COUNT(*) as count
      FROM plans 
      WHERE JSON_EXTRACT(payload, '$.data.destination') IS NOT NULL
      GROUP BY JSON_EXTRACT(payload, '$.data.destination')
      ORDER BY count DESC
      LIMIT 10
    `).all();
    
    const destinationData = {};
    destinations.forEach(row => {
      if (row.destination) {
        destinationData[row.destination] = row.count;
      }
    });
    
    // Calculate conversion rate (simplified - you can enhance this)
    const conversionRate = totalPlans > 0 ? Math.round((todayPlans / totalPlans) * 100) : 0;
    
    const analytics = {
      totalPlans,
      todayPlans,
      affiliateClicks: 0, // This would come from tracking data
      conversionRate,
      destinations: destinationData,
      revenue: {} // This would come from affiliate tracking
    };
    
    res.json(analytics);
  } catch (e) {
    console.error('Analytics error:', e);
    res.status(500).json({ error: 'Failed to get analytics' });
  }
});

// Event tracking endpoint
app.post('/api/track', (req, res) => {
  try {
    const eventData = req.body;
    console.log('Event tracked:', eventData);
    
    // Store event in database for analytics
    const eventId = uid();
    db.prepare(`
      INSERT INTO events (id, event_type, user_id, data, created_at) 
      VALUES (?, ?, ?, ?, ?)
    `).run(
      eventId,
      eventData.event,
      eventData.userId || 'anonymous',
      JSON.stringify(eventData),
      new Date().toISOString()
    );
    
    res.json({ success: true, eventId });
  } catch (e) {
    console.error('Event tracking error:', e);
    res.status(500).json({ error: 'Failed to track event' });
  }
});
app.get('/api/plan/:id/pdf', (req, res) => {
  const { id } = req.params;
  const row = getPlan.get(id);
  if (!row) {
    res.setHeader('Content-Type', 'text/html; charset=utf-8');
    return res.status(404).send(`<!DOCTYPE html><html><head><meta charset="utf-8"/><title>Wayzo Trip Report</title><style>body{font:16px/1.6 system-ui;margin:24px;color:#0f172a}.card{border:1px solid #e2e8f0;border-radius:12px;padding:16px;background:#fff}</style></head><body><div class="card"><h2>Report not found</h2><p>We couldn't find a saved plan for ID <code>${escapeHtml(id)}</code>. Please generate a plan again and retry the download.</p><p><a href="/">← Back to Wayzo</a></p></div></body></html>`);
  }
  const saved = JSON.parse(row.payload || '{}');
  const d = saved?.data || {};
  d.currency = d.currency || 'USD';
  const md = saved?.markdown || '';
  const htmlBody = marked.parse(md);
  const style = d.level === "luxury" ? "Luxury" : d.level === "budget" ? "Budget" : "Mid-range";
  const season = seasonFromDate(d.start);
  const days = daysBetween(d.start, d.end);
  const pppd = perPersonPerDay(normalizeBudget(d.budget, d.currency), days, Math.max(1, (d.adults || 0) + (d.children || 0)));
  const traveler = travelerLabel(d.adults || 0, d.children || 0);
  const cur = d.currency || 'USD';
  const base = `${req.protocol}://${req.get('host')}`;
  const pdfUrl = `${base}/api/plan/${id}/pdf`;
  const icsUrl = `${base}/api/plan/${id}/ics`;
  const shareX = `https://twitter.com/intent/tweet?text=${encodeURIComponent(`My ${d.destination} plan by Wayzo`)}&url=${encodeURIComponent(pdfUrl)}`;
  const html = `<!DOCTYPE html><html><head><meta charset="utf-8"/>
<meta name="viewport" content="width=device-width, initial-scale=1" />
<title>Wayzo Trip Report</title>
<style>
  :root{--ink:#0f172a; --muted:#475569; --brand:#6366f1; --bg:#ffffff; --accent:#eef2ff; --border:#e2e8f0;}
  body{font:16px/1.55 system-ui,-apple-system,Segoe UI,Roboto,Arial;color:var(--ink);margin:24px;background:var(--bg)}
  header{display:flex;justify-content:space-between;align-items:center;gap:12px;margin-bottom:14px;padding-bottom:10px;border-bottom:2px solid var(--border);flex-wrap:wrap}
  .logo{display:flex;gap:10px;align-items:center}
  .badge{width:28px;height:28px;border-radius:8px;background:var(--brand);color:#fff;display:grid;place-items:center;font-weight:700}
  .pill{border:1px solid var(--border);background:var(--accent);padding:.25rem .6rem;border-radius:999px;font-size:12px}
  .summary{display:flex;gap:8px;flex-wrap:wrap;margin:6px 0 10px 0}
  .summary .chip{border:1px solid var(--border);background:#fff;border-radius:999px;padding:.25rem .6rem;font-size:12px}
  .actions{display:flex;gap:10px;flex-wrap:wrap;margin:8px 0 14px}
  .actions a{color:#0f172a;text-decoration:none;border-bottom:1px dotted rgba(2,6,23,.25)}
  .facts{background:#fff;border:1px solid var(--border);border-radius:12px;padding:10px;margin:8px 0}
  img{max-width:100%;height:auto;border-radius:10px}
  table{border-collapse:collapse;width:100%}
  th,td{border:1px solid var(--border);padding:.45rem .55rem;text-align:left}
  thead th{background:var(--accent)}
  footer{margin-top:24px;color:var(--muted);font-size:12px}
  article{margin-top:16px}
</style>
</head><body>
<header>
  <div class="logo"><div class="badge">WZ</div><strong>Wayzo Trip Report</strong></div>
  <div class="summary">
    <span class="chip"><b>Destination:</b> ${escapeHtml(d.destination || 'Trip')}</span>
    <span class="chip"><b>Travelers:</b> ${traveler}</span>
    <span class="chip"><b>Style:</b> ${style}${d.prefs ? ` · ${escapeHtml(d.prefs)}` : ""}</span>
    <span class="chip"><b>Budget:</b> ${normalizeBudget(d.budget, cur)} ${cur} (${pppd}/day/person)</span>
    <span class="chip"><b>Season:</b> ${season}</span>
  </div>
</header>
<div class="actions">
  <a href="${icsUrl}">Add to Calendar (ICS)</a>
  <a href="${shareX}" target="_blank" rel="noopener">Share</a>
</div>
<article>
  ${htmlBody || '<p class="muted">No content.</p>'}
</article>
<footer>
  <p>Generated by Wayzo — ${new Date().toLocaleString()}</p>
</footer>
</body></html>`;
  res.setHeader('Content-Type', 'text/html; charset=utf-8');
  res.send(html);
});
app.get('/api/plan/:id/ics', (_req, res) => {
  const { id } = req.params;
  const row = getPlan.get(id);
  if (!row) return res.status(404).json({ error: 'Plan not found' });
  const saved = JSON.parse(row.payload || '{}');
  const md = saved.markdown || '';
  const dest = saved?.data?.destination || 'Trip';
  const events = [];
  const rx = /^## Day (\d+)(?::\s*(.+))?$/gm;
  let m;
  while ((m = rx.exec(md))) {
    const title = (m[2] || `Day ${m[1]}`).trim();
    const date = m[3] || saved?.data?.start || null;
    if (date) events.push({ title, date, start: '09:00', end: '11:00' });
  }
  const ics = buildIcs(id, events, { destination: dest });
  res.setHeader('Content-Type', 'text/calendar; charset=utf-8');
  res.setHeader('Content-Disposition', `attachment; filename="wayzo-${id}.ics"`);
  res.send(ics);
});
// Legal pages - must be defined before the catch-all route
app.get('/privacy', (_req, res) => {
  const privacyFile = path.join(FRONTEND, 'privacy.html');
  if (fs.existsSync(privacyFile)) {
    res.sendFile(privacyFile);
  } else {
    res.status(404).send('Privacy Policy not found');
  }
});

app.get('/terms', (_req, res) => {
  const termsFile = path.join(FRONTEND, 'terms.html');
  if (fs.existsSync(termsFile)) {
    res.sendFile(termsFile);
  } else {
    res.status(404).send('Terms & Conditions not found');
  }
});

app.get('/cookies', (_req, res) => {
  const cookiesFile = path.join(FRONTEND, 'cookies.html');
  if (fs.existsSync(cookiesFile)) {
    res.sendFile(cookiesFile);
  } else {
    res.status(404).send('Cookie Policy not found');
  }
});

app.get('/contact', (_req, res) => {
  const contactFile = path.join(FRONTEND, 'contact.html');
  if (fs.existsSync(contactFile)) {
    res.sendFile(contactFile);
  } else {
    res.status(404).send('Contact page not found');
  }
});

/* SPA Catch-All */
app.get(/^\/(?!api\/).*/, (_req, res) => {
  res.setHeader('X-Wayzo-Version', VERSION);
  if (!fs.existsSync(INDEX)) {
    console.error('Index file missing:', INDEX);
    return res.status(500).send('Index file missing. Check server logs.');
  }
  console.log('Serving index:', INDEX);
  res.sendFile(INDEX);
});
app.listen(PORT, () => {
  console.log(`Wayzo backend running on :${PORT}`);
  console.log('Version:', VERSION);
  console.log('Index file:', INDEX);
  console.log('Frontend path:', FRONTEND);
});
// Escape HTML helper
function escapeHtml(s = "") {
  return String(s).replace(/[&<>"]/g, m => ({
    "&": "&amp;",
    "<": "&lt;",
    ">": "&gt;",
    '"': "&quot;"
  }[m]));
}

// Event tracking endpoint
app.post('/api/track', (req, res) => {
  try {
    const eventData = req.body || {};
    console.log('Event tracked:', eventData);
    // Store event in database for analytics
    const eventId = uid();
    db.prepare(`
      INSERT INTO events (id, event_type, user_id, data, created_at) 
      VALUES (?, ?, ?, ?, ?)
    `).run(
      eventId,
      eventData.event || 'unknown',
      eventData.userId || 'anonymous',
      JSON.stringify(eventData),
      new Date().toISOString()
    );
    res.json({ success: true, eventId });
  } catch (e) {
    console.warn('Event tracking error (non-fatal):', e);
    // Never fail client flows due to analytics
    res.json({ success: false });
  }
});

// Payment confirmation (basic logging; extend with validation)
app.post('/api/pay/confirm', (req, res) => {
  const { orderID, total, currency } = req.body || {};
  console.log('Payment confirmed:', { orderID, total, currency });
  try {
    const eventId = uid();
    db.prepare(`
      INSERT INTO events (id, event_type, user_id, data, created_at)
      VALUES (?, 'payment_confirmed', ?, ?, ?)
    `).run(
      eventId,
      'anonymous',
      JSON.stringify({ orderID, total, currency }),
      new Date().toISOString()
    );
  } catch (e) { console.warn('Payment event log failed:', e); }
  res.json({ success: true, orderID });
});// Trigger redeploy<|MERGE_RESOLUTION|>--- conflicted
+++ resolved
@@ -192,11 +192,7 @@
 app.get('/healthz', (_req, res) => res.json({ ok: true, version: VERSION }));
 app.get('/version', (_req, res) => res.json({ version: VERSION }));
 
-<<<<<<< HEAD
-// Keep-alive endpoint for Render
-=======
 // Keep-alive endpoint for Render (10min pings)
->>>>>>> 76e67d07
 app.get('/keep-alive', (_req, res) => {
   res.json({ 
     ok: true, 
@@ -211,10 +207,7 @@
   const memUsage = process.memoryUsage();
   const heapUsedMB = Math.round(memUsage.heapUsed / 1024 / 1024);
   const heapTotalMB = Math.round(memUsage.heapTotal / 1024 / 1024);
-<<<<<<< HEAD
-=======
   const heapUsedGB = heapUsedMB / 1024;
->>>>>>> 76e67d07
   
   res.json({
     ok: true,
@@ -223,11 +216,7 @@
     memory: {
       heapUsed: `${heapUsedMB}MB`,
       heapTotal: `${heapTotalMB}MB`,
-<<<<<<< HEAD
-      healthy: heapUsedMB < 512
-=======
       healthy: heapUsedGB < 1.5 // Less than 1.5GB
->>>>>>> 76e67d07
     },
     timestamp: new Date().toISOString()
   });
@@ -423,15 +412,8 @@
   const nDays = dateMode === 'flexible' && flexibleDates ? flexibleDates.duration : daysBetween(start, end);
   const totalTravelers = adults + children;
   
-<<<<<<< HEAD
-  // Locked AI prompt for consistent, specific content
-  const sys = `You are Wayzo, an expert AI travel planner.
-
-**PRIMARY OBJECTIVE:** Generate an 8-day itinerary in Markdown for ${destination} from ${start} to ${end}, 2 adults, ${budget} USD. Include 11 sections (## 🎯 Trip Overview to ## 🚨 Emergency Info) and ## 🌤️ Weather Forecast with 7-day table. Use specific places (e.g., 'Puzata Hata at 1 Mykhaila Hrushevskoho St, Kiev'), addresses, hours, prices with disclaimers, [Map](map:place), [Tickets](tickets:place), [Book](https://tpwdgt.com). No images in Trip Overview, Don't Forget List, Travel Tips, Useful Apps, Emergency Info. No generics (e.g., 'popular museum'—use 'Kyiv Pechersk Lavra'). Enforce hour-by-hour plans, 8-12 attractions, 6-10 restaurants.
-=======
   // LOCKED AI PROMPT with RESEARCHED DATA - NO GENERICS ALLOWED
   const sys = `Generate 8-day itinerary in Markdown for ${destination} from ${start} to ${end}, 2 adults, ${budget} USD. Include 11 sections (## 🎯 Trip Overview to ## 🚨 Emergency Info) and ## 🌤️ Weather Forecast with 7-day table (researched mock: Sep 24 12°-20° 10% [Details](map:${destination}+weather); Sep 25 11°-19° 5%; Sep 26 13°-21° 15%; Sep 27 12°-22° 0%; Sep 28 14°-23° 20%; Sep 29 13°-22° 5%; Sep 30 15°-24° 0%; Oct 1 12°-21° 0%). Use specific researched places (e.g., 'Kyiv Pechersk Lavra at Lavrska St 15, €3, 9AM-7PM, UNESCO, verify 2025 prices'), addresses, hours, prices with disclaimers, [Map](map:place), [Tickets](tickets:place), [Book](https://tpwdgt.com). No images in Trip Overview, Don't Forget List, Travel Tips, Useful Apps, Emergency Info. Images only in allowed sections with [image:${destination} specific term] (e.g., [image:${destination} metro]). No generics (e.g., 'popular museum'—use 'National Museum of the History of Ukraine at Volodymyrska St 2, €5, 10AM-6PM'). Enforce hour-by-hour plans, 8-12 attractions, 6-10 restaurants with details. Researched data: attractions (St. Sophia's Cathedral at Volodymyrska St 24, €4, 9AM-6PM), restaurants (Kryivka at 4 Mykhailivska St, Ukrainian, €10-20), hotels (Dream House Hostel at 12 Gulliver Shopping Mall, €15-25/person), transport (buses 8 UAH/€0.30), tips (greet 'Hallo', tip 10%), apps (Uber, Currency Converter), emergency (112, Boris Medical Center +380 44 590 44 00).
->>>>>>> 76e67d07
 
 **CRITICAL - IMAGE GENERATION RULES (SYSTEM BREAKING):**
 You are FORBIDDEN from adding images to any section except these 6:
@@ -865,15 +847,6 @@
   }
   
   try {
-<<<<<<< HEAD
-    const resp = await client.chat.completions.create({
-      model: process.env.OPENAI_MODEL || "gpt-4o-mini",
-      temperature: 0.7, // Slightly higher for more creative responses
-      max_tokens: mode === 'full' ? 10000 : 500, // 10000 for full reports, 500 for previews
-      messages: [{ role: "user", content: `${sys}\n\n${user}` }],
-    });
-=======
->>>>>>> 76e67d07
     
     let md = resp.choices?.[0]?.message?.content?.trim() || "";
     if (!md) {
@@ -1142,11 +1115,7 @@
     const payload = req.body || {};
     payload.currency = payload.currency || 'USD';
     payload.budget = normalizeBudget(payload.budget, payload.currency);
-<<<<<<< HEAD
-    payload.mode = 'full'; // Set mode for full reports
-=======
     payload.mode = 'full'; // Set mode for full reports with 16384 tokens
->>>>>>> 76e67d07
     const id = uid();
     const markdown = await generatePlanWithAI(payload);
     
@@ -1191,13 +1160,9 @@
     
     // Save plan to database with error handling
     try {
-<<<<<<< HEAD
-      savePlan.run(id, nowIso(), JSON.stringify({ id, type: 'plan', data: payload, markdown }));
-=======
       const planData = { id, type: 'plan', data: payload, markdown };
       console.log('Saving plan:', { id, destination: payload.destination, length: markdown.length });
       savePlan.run(id, nowIso(), JSON.stringify(planData));
->>>>>>> 76e67d07
       console.log(`Plan saved with ID: ${id}`);
     } catch (dbError) {
       console.error('Failed to save plan to database:', dbError);
@@ -1233,9 +1198,6 @@
     const cleanedMarkdown = removeImagesFromForbiddenSections(processedMarkdown, payload.destination);
     const html = marked.parse(cleanedMarkdown);
     const widgets = getWidgetsForDestination(payload.destination, payload.level, []);
-<<<<<<< HEAD
-    const finalHTML = injectWidgetsIntoSections(html, widgets, payload.destination);
-=======
     let finalHTML;
     try {
       finalHTML = injectWidgetsIntoSections(html, widgets, payload.destination);
@@ -1243,7 +1205,6 @@
       console.error('Widget injection failed in PDF generation:', widgetError);
       finalHTML = html; // Fallback to HTML without widgets
     }
->>>>>>> 76e67d07
 
     const fullHtml = `<!doctype html><html><head>
       <meta charset="utf-8">
@@ -1276,11 +1237,7 @@
   }
 });
 
-<<<<<<< HEAD
-// Widget injection is now handled in widgets.mjs using jsdom
-=======
 // Widget injection now handled in widgets.mjs using jsdom
->>>>>>> 76e67d07
 app.get('/api/analytics', (req, res) => {
   try {
     // Get basic analytics from database
