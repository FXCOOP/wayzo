--- conflicted
+++ resolved
@@ -412,25 +412,6 @@
   const nDays = dateMode === 'flexible' && flexibleDates ? flexibleDates.duration : daysBetween(start, end);
   const totalTravelers = adults + children;
   
-<<<<<<< HEAD
-  // LOCKED AI PROMPT with RESEARCHED BALI DATA - NO GENERICS ALLOWED
-  const sys = `Generate 8-day itinerary in Markdown for ${destination} from ${start} to ${end}, 2 adults, ${budget} USD. Include 11 sections (## 🎯 Trip Overview to ## 🚨 Emergency Info) and ## 🌤️ Weather Forecast with 7-day table (mock: Sep 19 24°-30° 10% [Details](map:${destination}+weather); Sep 20 23°-29° 5%; Sep 21 25°-31° 15%; Sep 22 24°-30° 0%; Sep 23 26°-32° 20%; Sep 24 25°-31° 5%; Sep 25 27°-33° 0%; Sep 26 24°-30° 0%). Use specific researched places (e.g., 'Warung Babi Guling Ibu Oka at Jl. Tegal Sari No.2, Ubud, €5-10, 11AM-5PM, verify 2025 prices'), addresses, hours, prices with disclaimers, [Map](map:place), [Tickets](tickets:place), [Book](https://tpwdgt.com). NO IMAGES ANYWHERE. No generics (e.g., 'popular museum'—use 'Sacred Monkey Forest Sanctuary at Jl. Monkey Forest, Ubud, €5, 8:30AM-6PM'). Enforce full hour-by-hour plans for all 8 days with one-sentence explanation for each place (e.g., 'Visit Uluwatu Temple at Pecatu – a clifftop sea temple famous for its sunset views and Kecak dance performances.'), 8-12 attractions, 6-10 restaurants with details. Budget: ~$2000 (~€1800; flights €900, accommodation €140, food €350, transport €70, activities €700, misc €80). Researched data: attractions (Tanah Lot Temple at Beraban, Tabanan, €4, 7AM-7PM), restaurants (Naughty Nuri's Warung at Jl. Raya Sanggingan, Ubud, €10-15, 11AM-11PM), hotels (Pondok Ayu at Jl. Kubu Anyar No.16, Kuta, €15-20), transport (Grab taxi €5-10/ride), tips (dress modestly in temples, tip 10%), apps (Grab, Google Maps), emergency (112, Sanglah General Hospital +62 361 227 911).
-
-**CRITICAL - NO IMAGES ANYWHERE:**
-You are ABSOLUTELY FORBIDDEN from adding any images to any section. NO IMAGES ANYWHERE in the entire report. This is a system-breaking rule - any images will cause complete failure.
-
-**MANDATORY REQUIREMENTS:**
-- Full hour-by-hour itineraries for ALL 8 days
-- One-sentence explanation for each place visited
-- Specific addresses and prices with disclaimers
-- Budget breakdown totaling ~€1800 (not €2410)
-- NO GENERIC CONTENT - use researched place names only
-
-**SECTION ORDER (MANDATORY):**
-- 🎯 Trip Overview
-- 🌤️ Weather Forecast (NEW - with 7-day table)
-- 💰 Budget Breakdown
-=======
   // LOCKED AI PROMPT with RESEARCHED BALI DATA - FULL 8-DAY ENFORCEMENT
   const sys = `Generate 8-day itinerary in Markdown for ${destination} from ${start} to ${end}, 2 adults, ${budget} USD. Include 11 sections (## 🎯 Trip Overview to ## 🚨 Emergency Info) and ## 🌤️ Weather Forecast with 7-day table (mock: Sep 19 24°-30° 10% [Details](map:${destination}+weather); Sep 20 23°-29° 5%; Sep 21 25°-31° 15%; Sep 22 24°-30° 0%; Sep 23 26°-32° 20%; Sep 24 25°-31° 5%; Sep 25 27°-33° 0%; Sep 26 24°-30° 0%). Use specific researched places (e.g., 'Warung Babi Guling Ibu Oka at Jl. Tegal Sari No.2, Ubud, €5-10, 11AM-5PM, verify 2025 prices'), addresses, hours, prices with disclaimers, [Map](map:place), [Tickets](tickets:place), [Book](https://tpwdgt.com). NO IMAGES ANYWHERE. No generics (e.g., 'popular museum'—use 'Sacred Monkey Forest Sanctuary at Jl. Monkey Forest, Ubud, €5, 8:30AM-6PM'). CRITICAL: Enforce full hour-by-hour plans for ALL 8 days with one-sentence explanation for each place (e.g., 'Visit Uluwatu Temple at Pecatu – a clifftop sea temple famous for its sunset views and Kecak dance performances.'). NO incomplete days like 'Visit any missed sites'. Every day must have 6-8 activities with times and explanations. Budget: ~$2000 (~€1800; flights €900, accommodation €140, food €350, transport €70, activities €700, misc €80). Researched data: attractions (Tanah Lot Temple at Beraban, Tabanan, €4, 7AM-7PM), restaurants (Naughty Nuri's Warung at Jl. Raya Sanggingan, Ubud, €10-15, 11AM-11PM), hotels (Pondok Ayu at Jl. Kubu Anyar No.16, Kuta, €15-20), transport (Grab taxi €5-10/ride), tips (dress modestly in temples, tip 10%), apps (Grab, Google Maps), emergency (112, Sanglah General Hospital +62 361 227 911).
 
@@ -447,16 +428,11 @@
 - 🎯 Trip Overview
 - 🌤️ Weather Forecast (NEW - with Bali temperatures)
 - 💰 Budget Breakdown (total ~€1800)
->>>>>>> c99ab748
 - 🗺️ Getting Around
 - 🏨 Accommodation
 - 🎫 Must-See Attractions
 - 🍽️ Dining Guide
-<<<<<<< HEAD
-- 🎭 Daily Itineraries (FULL hour-by-hour for ALL 8 days with explanations)
-=======
 - 🎭 Daily Itineraries (FULL hour-by-hour ALL 8 days with explanations)
->>>>>>> c99ab748
 - 🧳 Don't Forget List
 - 🛡️ Travel Tips
 - 📱 Useful Apps
@@ -833,24 +809,20 @@
     return md;
   }
   
-  // Exponential backoff retry logic (0s, 1s, 2s, 4s, 8s, 16s, 32s, 64s - max 8 retries)
+  // Exponential backoff retry logic (0s, 1s, 2s, 4s, 8s, 16s - max 6 retries)
   let resp;
-  for (let attempt = 0; attempt < 8; attempt++) {
+  for (let attempt = 0; attempt < 6; attempt++) {
     try {
       resp = await client.chat.completions.create({
         model: process.env.OPENAI_MODEL || "gpt-4o-mini",
         temperature: 0.7, // Slightly higher for more creative responses
         max_tokens: mode === 'full' ? 30000 : 500, // 30000 for full reports, 500 for previews
         messages: [{ role: "user", content: `${sys}\n\n${user}` }],
-<<<<<<< HEAD
-        stream: false // Disable streaming to fix 500 errors - use high tokens instead
-=======
         stream: mode === 'full' // Enable streaming for full reports only
->>>>>>> c99ab748
       });
       break; // Success, exit retry loop
     } catch (retryError) {
-      if (attempt === 7) throw retryError; // Last attempt failed
+      if (attempt === 5) throw retryError; // Last attempt failed
       const delayMs = attempt === 0 ? 0 : Math.pow(2, attempt - 1) * 1000; // 0s, 1s, 2s, 4s, 8s, 16s
       console.log(`OpenAI attempt ${attempt + 1} failed, retrying in ${delayMs}ms:`, retryError.message);
       if (delayMs > 0) await new Promise(resolve => setTimeout(resolve, delayMs));
@@ -860,10 +832,6 @@
   try {
     let md = "";
     
-<<<<<<< HEAD
-    // Handle non-streaming response (streaming disabled to fix 500 errors)
-    md = resp.choices?.[0]?.message?.content?.trim() || "";
-=======
     // Handle streaming vs non-streaming response
     if (mode === 'full') {
       // Streaming response for full reports
@@ -878,7 +846,6 @@
       // Non-streaming response for previews
       md = resp.choices?.[0]?.message?.content?.trim() || "";
     }
->>>>>>> c99ab748
     
     if (!md) {
       console.warn('OpenAI response empty, using fallback');
@@ -1247,17 +1214,10 @@
         img { max-width: 100%; height: auto; }
         h1, h2, h3 { page-break-after: avoid; }
         table { width: 100%; border-collapse: collapse; }
-<<<<<<< HEAD
-        th, td { border: 1px solid #ddd; padding: 6px; }
-        .budget-table { border-collapse: collapse; border: 1px solid black; width: 100%; }
-        .budget-table th, .budget-table td { border: 1px solid #ddd; padding: 8px; text-align: left; }
-        .budget-table th { background: #f5f5f5; }
-=======
         th, td { border: 1px solid #ddd; padding: 8px; text-align: left; }
         .budget-table { border-collapse: collapse; border: 1px solid black; width: 100%; }
         .budget-table th { background: #f5f5f5; border: 1px solid black; padding: 8px; }
         .budget-table td { border: 1px solid black; padding: 8px; }
->>>>>>> c99ab748
         .page-break { page-break-before: always; }
       </style>
     </head><body>
